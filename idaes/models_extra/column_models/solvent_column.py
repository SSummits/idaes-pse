--- conflicted
+++ resolved
@@ -346,14 +346,9 @@
             self.config.liquid_phase.property_package.get_metadata().get_derived_units
         )
 
-<<<<<<< HEAD
         # Hydrodynamics and cacking parameters
         self.eps_ref = Var(
             self.liquid_phase.length_domain,
-=======
-        # Hydrodynamics and packing parameters
-        self.eps_ref = Param(
->>>>>>> 6a588c79
             initialize=0.97,
             units=pyunits.dimensionless,
             # mutable=True,
@@ -375,7 +370,6 @@
             doc="Packing channel size",
         )
 
-<<<<<<< HEAD
         self.hydraulic_diameter = Var(
             self.liquid_phase.length_domain,
             initialize=4*0.97/250,
@@ -387,12 +381,6 @@
         def hydraulic_diameter_eq(blk, x):
             return blk.hydraulic_diameter[x] == 1e-6 + 4 * blk.eps_ref[x] / blk.packing_specific_area
         
-=======
-        self.hydraulic_diameter = Expression(
-            expr=4 * self.eps_ref / self.packing_specific_area, doc="Hydraulic diameter"
-        )
-
->>>>>>> 6a588c79
         # TODO Change this to specific_interfacial_area
         self.area_interfacial = Var(
             self.flowsheet().time,
@@ -504,22 +492,14 @@
             self.flowsheet().time,
             self.vapor_phase.length_domain,
             equilibrium_comp,
-<<<<<<< HEAD
-            initialize=0,
-            domain=Reals,
-=======
             bounds=(0, None),
             initialize=500,
->>>>>>> 6a588c79
             units=lunits("pressure"),
             doc="Generalized driving force for mass transfer"
         )
 
-<<<<<<< HEAD
-=======
         # Mass transfer constraints
         # "mass_transfer" is a bad name for these variables, especially because they have a mole basis. "material" is better
->>>>>>> 6a588c79
         self.interphase_mass_transfer = Var(
             self.flowsheet().time,
             self.liquid_phase.length_domain,
@@ -545,9 +525,6 @@
                     blk.mass_transfer_coeff_vap[t, x, j]
                     * blk.area_interfacial[t, x]
                     * blk.area_column
-<<<<<<< HEAD
-                    * blk.mass_transfer_driving_force[t, x, j]
-=======
                     * (
                         pyunits.convert(
                             blk.vapor_phase.properties[t, x].fug_phase_comp["Vap", j],
@@ -555,7 +532,6 @@
                         )
                         - blk.pressure_equil[t, x, j]
                     )
->>>>>>> 6a588c79
                 )
             else:
                 return blk.interphase_mass_transfer[t, x, j] == 0.0
@@ -581,10 +557,6 @@
         vunits = (
             self.config.vapor_phase.property_package.get_metadata().get_derived_units
         )
-<<<<<<< HEAD
-=======
-
->>>>>>> 6a588c79
         @self.Constraint(
             self.flowsheet().time,
             self.vapor_phase.length_domain,
@@ -723,18 +695,7 @@
             else:
                 zb = self.liquid_phase.length_domain.prev(x)
                 lprops = blk.liquid_phase.properties[t, zb]
-<<<<<<< HEAD
-                return blk.mass_transfer_driving_force[t, x, j] == (
-                        blk.vapor_phase.properties[t, x].mole_frac_comp[j]
-                        * pyunits.convert(
-                            blk.vapor_phase.properties[t, x].pressure,
-                            to_units=lunits("pressure"),
-                        )
-                        - lprops.fug_phase_comp["Liq", j]
-                )
-=======
                 return blk.pressure_equil[t, x, j] == lprops.fug_phase_comp["Liq", j]
->>>>>>> 6a588c79
 
     # =========================================================================
     # Scaling routine
@@ -750,30 +711,6 @@
 
         # ---------------------------------------------------------------------
         # Scale variables
-<<<<<<< HEAD
-        # TODO revisit
-        for (t, x, j), v in self.mass_transfer_driving_force.items():
-            if iscale.get_scaling_factor(v) is None:
-                sf_pe = iscale.get_scaling_factor(
-                    self.mass_transfer_driving_force, default=None, warning=True
-                )
-                if sf_pe is None:
-                    sf_pe = iscale.get_scaling_factor(
-                        self.liquid_phase.properties[t, x].fug_phase_comp["Liq", j],
-                        default=None,
-                        warning=True,
-                    )
-                if sf_pe is None:
-                    sf_pe = iscale.get_scaling_factor(
-                        self.liquid_phase.properties[t, x].pressure,
-                        default=1,
-                        warning=True,
-                    )
-
-                iscale.set_scaling_factor(v, sf_pe*20)
-
-=======
->>>>>>> 6a588c79
         for (t, x), v in self.vapor_phase.heat.items():
             if iscale.get_scaling_factor(v) is None:
                 sf = iscale.get_scaling_factor(
@@ -798,15 +735,6 @@
                 ),
             )
 
-<<<<<<< HEAD
-        for (t, x, j), v in self.pressure_at_interface.items():
-            iscale.constraint_scaling_transform(
-                v,
-                iscale.get_scaling_factor(
-                    self.mass_transfer_driving_force[t, x, j], default=1, warning=False
-                ),
-            )
-=======
         for (t, x, j), v in self.pressure_equil.items():
             if iscale.get_scaling_factor(v) is None:
                 sf_pe = iscale.get_scaling_factor(
@@ -825,7 +753,6 @@
         for (t, x, j), c in self.pressure_at_interface.items():
             sf_pe = iscale.get_scaling_factor(self.pressure_equil[t, x, j])
             iscale.constraint_scaling_transform(c, sf_pe, overwrite=False)
->>>>>>> 6a588c79
 
         for (t, x, j), v in self.interphase_mass_transfer_eqn.items():
             iscale.constraint_scaling_transform(
@@ -844,13 +771,9 @@
             except KeyError:
                 # This implies a non-volatile component
                 sf = iscale.get_scaling_factor(
-<<<<<<< HEAD
-                    self.liquid_phase.mass_transfer_term[t, x, "Liq", j], default=1, warning=True
-=======
                     self.liquid_phase.mass_transfer_term[t, x, "Liq", j],
                     default=1,
                     warning=True,
->>>>>>> 6a588c79
                 )
             iscale.constraint_scaling_transform(v, sf)
 
@@ -862,29 +785,19 @@
                 # Account for the fact that this equation is written on a vapor unit basis
                 sf_units = pyunits.convert_value(
                     1,
-<<<<<<< HEAD
-                    from_units=1 / (lunits("amount") / lunits("time") / lunits("length")),
-                    to_units=1 / (vunits("amount") / vunits("time") / vunits("length"))
-=======
                     from_units=1
                     / (lunits("amount") / lunits("time") / lunits("length")),
                     to_units=1 / (vunits("amount") / vunits("time") / vunits("length")),
->>>>>>> 6a588c79
                 )
                 sf *= sf_units
             except KeyError:
                 # This implies a non-volatile component
-<<<<<<< HEAD
-                sf = iscale.get_scaling_factor(
-                    self.vapor_phase.mass_transfer_term[t, x, "Vap", j], default=1, warning=True
-=======
                 # The mass transfer term is set to zero, but
                 # the equation still needs to be scaled
                 sf = iscale.get_scaling_factor(
                     self.vapor_phase.mass_transfer_term[t, x, "Vap", j],
                     default=1,
                     warning=True,
->>>>>>> 6a588c79
                 )
             iscale.constraint_scaling_transform(v, sf)
 
