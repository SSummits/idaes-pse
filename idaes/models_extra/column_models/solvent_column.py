--- conflicted
+++ resolved
@@ -363,13 +363,8 @@
             doc="Packing void space m3/m3",
         )
         self.eps_ref.fix()
-<<<<<<< HEAD
         
         self.packing_specific_area = Var(
-=======
-
-        self.packing_specific_area = Param(
->>>>>>> 2630f720
             initialize=250,
             units=lunits("length") ** 2 / lunits("length") ** 3,
             # mutable=True,
@@ -384,7 +379,6 @@
             doc="Packing channel size",
         )
 
-<<<<<<< HEAD
         # self.hydraulic_diameter = Var(
         #     self.liquid_phase.length_domain,
         #     initialize=4*0.97/250,
@@ -400,19 +394,17 @@
         def hydraulic_diameter(blk, x):
             return 4 * blk.eps_ref[x] / blk.packing_specific_area
 
-=======
-        self.hydraulic_diameter = Var(
-            self.liquid_phase.length_domain,
-            initialize=4*0.97/250,
-            doc="hydraulic diameter")
+        # self.hydraulic_diameter = Var(
+        #     self.liquid_phase.length_domain,
+        #     initialize=4*0.97/250,
+        #     doc="hydraulic diameter")
         
-        @self.Constraint(
-            self.liquid_phase.length_domain,
-            doc="Hydraulic diameter eq")
-        def hydraulic_diameter_eq(blk, x):
-            return blk.hydraulic_diameter[x] == 1e-6 + 4 * blk.eps_ref[x] / blk.packing_specific_area
+        # @self.Constraint(
+        #     self.liquid_phase.length_domain,
+        #     doc="Hydraulic diameter eq")
+        # def hydraulic_diameter_eq(blk, x):
+        #     return blk.hydraulic_diameter[x] == 1e-6 + 4 * blk.eps_ref[x] / blk.packing_specific_area
         
->>>>>>> 2630f720
         # TODO Change this to specific_interfacial_area
         self.area_interfacial = Var(
             self.flowsheet().time,
