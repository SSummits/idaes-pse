#################################################################################
# The Institute for the Design of Advanced Energy Systems Integrated Platform
# Framework (IDAES IP) was produced under the DOE Institute for the
# Design of Advanced Energy Systems (IDAES).
#
# Copyright (c) 2018-2023 by the software owners: The Regents of the
# University of California, through Lawrence Berkeley National Laboratory,
# National Technology & Engineering Solutions of Sandia, LLC, Carnegie Mellon
# University, West Virginia University Research Corporation, et al.
# All rights reserved.  Please see the files COPYRIGHT.md and LICENSE.md
# for full copyright and license information.
#################################################################################
"""
Ideal Liquid Phase properties for aqueous MEA solvent with CO2.

The following apparent species are used to represent the mixture, along with
the method used to calculate their vapor pressure:

    Carbon Dioxide (CO2) - Henry's Law
    Monoethanolamine (MEA) - non-volatile,
    Water (H2O) - Raoult's Law

Additionally, the following true ionic species are required for calculating
transport properties:

    MEA+, MEACOO-, HCO3-

Assumptions:
    * No heats of formation
    * CO2 contribution to enthalpy is due to heat of absorption

References:
    [1] Hilliard thesis (1998)
    [2] Morgan et.al (2015)
    [3] NIST Webbook, https://webbook.nist.gov/
"""
# TODO: Missing docstrings
# pylint: disable=missing-class-docstring
# pylint: disable=missing-function-docstring

# Import Pyomo units
from pyomo.environ import exp, log, units as pyunits, Var, Expression

# Import IDAES cores
from idaes.core import AqueousPhase, Solvent, Solute, Anion, Cation

from idaes.models.properties.modular_properties.state_definitions import FTPx
from idaes.models.properties.modular_properties.base.generic_property import StateIndex
from idaes.models.properties.modular_properties.eos.ideal import Ideal

from idaes.models.properties.modular_properties.reactions.equilibrium_forms import (
    log_power_law_equil,
)
from idaes.models.properties.modular_properties.base.utility import ConcentrationForm
from idaes.models.properties.modular_properties.phase_equil.henry import HenryType

from idaes.core.util.misc import set_param_from_config
import idaes.logger as idaeslog


# Set up logger
_log = idaeslog.getLogger(__name__)


# -----------------------------------------------------------------------------
# Pure Component Property methods for aqueous MEA
class CpMolCO2:
    # No contribution to enthalpy from CO2, but need to add a contribution
    # to cp to avoid artificial decrease in as CO2 is absorbed.
    # Assume cp contribution of CO2 is equal to weighted average of cp for
    # solvents
    @staticmethod
    def return_expression(b, cobj, T):
        return (
            (
                b.mole_frac_phase_comp["Liq", "H2O"] * b.cp_mol_phase_comp["Liq", "H2O"]
                + b.mole_frac_phase_comp["Liq", "MEA"]
                * b.cp_mol_phase_comp["Liq", "MEA"]
            )
            / b.mole_frac_phase_comp["Liq", "CO2"]
            * (1 / (1 - b.mass_frac_phase_comp["Liq", "CO2"]) - 1)
        )


class CpMolSolvent:
    # Method to calculate cp for solvents [1]
    @staticmethod
    def build_parameters(cobj):
        cobj.cp_mass_liq_comp_coeff_1 = Var(
            doc="Parameter 1 for liquid phase mass specific heat capacity",
            units=pyunits.kJ * pyunits.kg**-1 * pyunits.K**-1,
        )
        set_param_from_config(cobj, param="cp_mass_liq_comp_coeff", index="1")

        cobj.cp_mass_liq_comp_coeff_2 = Var(
            doc="Parameter 2 for liquid phase mass specific heat capacity",
            units=pyunits.kJ * pyunits.kg**-1 * pyunits.K**-2,
        )
        set_param_from_config(cobj, param="cp_mass_liq_comp_coeff", index="2")

        cobj.cp_mass_liq_comp_coeff_3 = Var(
            doc="Parameter 3 for liquid phase mass specific heat capacity",
            units=pyunits.kJ * pyunits.kg**-1 * pyunits.K**-3,
        )
        set_param_from_config(cobj, param="cp_mass_liq_comp_coeff", index="3")

        cobj.cp_mass_liq_comp_coeff_4 = Var(
            doc="Parameter 4 for liquid phase mass specific heat capacity",
            units=pyunits.kJ * pyunits.kg**-1 * pyunits.K**-4,
        )
        set_param_from_config(cobj, param="cp_mass_liq_comp_coeff", index="4")

        cobj.cp_mass_liq_comp_coeff_5 = Var(
            doc="Parameter 5 for liquid phase mass specific heat capacity",
            units=pyunits.kJ * pyunits.kg**-1 * pyunits.K**-5,
        )
        set_param_from_config(cobj, param="cp_mass_liq_comp_coeff", index="5")

    @staticmethod
    def return_expression(b, cobj, T):
        # Specific heat capacity
        # Need to convert K to C - fake units for now.
        T = pyunits.convert(T, to_units=pyunits.K) - 273.15 * pyunits.K
        cp = cobj.mw * (
            cobj.cp_mass_liq_comp_coeff_5 * T**4
            + cobj.cp_mass_liq_comp_coeff_4 * T**3
            + cobj.cp_mass_liq_comp_coeff_3 * T**2
            + cobj.cp_mass_liq_comp_coeff_2 * T
            + cobj.cp_mass_liq_comp_coeff_1
        )

        units = b.params.get_metadata().derived_units
        return pyunits.convert(cp, units.HEAT_CAPACITY_MOLE)


class EnthMolCO2:
    # Only contribution to enthalpy is heat of absorption
    @staticmethod
    def build_parameters(cobj):
        cobj.dh_abs_co2 = Var(
            doc="Heat of absorption of CO2 @ Tref", units=pyunits.J / pyunits.mol
        )
        set_param_from_config(cobj, param="dh_abs_co2")

    @staticmethod
    def return_expression(b, cobj, T):
        return cobj.dh_abs_co2


class EnthMolSolvent:
    # Method to calculate specific enthalpy of solvents
    @staticmethod
    def build_parameters(cobj):
        if not hasattr(cobj, "cp_mass_liq_comp_coeff_1"):
            CpMolSolvent.build_parameters(cobj)

        cobj.dh_vap = Var(
            doc="Heat of vaporization of component @ Tref",
            units=pyunits.J / pyunits.mol,
        )
        set_param_from_config(cobj, param="dh_vap")

    @staticmethod
    def return_expression(b, cobj, T):
        # Specific enthalpy
        T = pyunits.convert(T, to_units=pyunits.K) - 273.15 * pyunits.K
        Tr = (
            pyunits.convert(b.params.temperature_ref, to_units=pyunits.K)
            - 273.15 * pyunits.K
        )

        units = b.params.get_metadata().derived_units

        h = (
            pyunits.convert(
                cobj.mw
                * (
                    (cobj.cp_mass_liq_comp_coeff_5 / 5) * (T**5 - Tr**5)
                    + (cobj.cp_mass_liq_comp_coeff_4 / 4) * (T**4 - Tr**4)
                    + (cobj.cp_mass_liq_comp_coeff_3 / 3) * (T**3 - Tr**3)
                    + (cobj.cp_mass_liq_comp_coeff_2 / 2) * (T**2 - Tr**2)
                    + cobj.cp_mass_liq_comp_coeff_1 * (T - Tr)
                ),
                units.ENERGY_MOLE,
            )
            - cobj.dh_vap
        )

        return h


class N2OAnalogy:
    # Henry's constant N2O Analogy Jiru et.al (2012)
    # Units of original expression are Pa*m^3/mol
    # TODO: Handle units of H
    @staticmethod
    def build_parameters(cobj, phase, h_type):
        cobj.lwm_coeff_1 = Var(
            doc="N2O Analogy Henry's constant coefficient 1",
            units=pyunits.dimensionless,
        )
        set_param_from_config(cobj, param="lwm_coeff", index="1")

        cobj.lwm_coeff_2 = Var(
            doc="N2O Analogy Henry's constant coefficient 2",
            units=pyunits.dimensionless,
        )
        set_param_from_config(cobj, param="lwm_coeff", index="2")

        cobj.lwm_coeff_3 = Var(
            doc="N2O Analogy Henry's constant coefficient 3",
            units=pyunits.dimensionless,
        )
        set_param_from_config(cobj, param="lwm_coeff", index="3")

        cobj.lwm_coeff_4 = Var(
            doc="N2O Analogy Henry's constant coefficient 4",
            units=pyunits.dimensionless,
        )
        set_param_from_config(cobj, param="lwm_coeff", index="4")

    @staticmethod
    def return_expression(b, p, j, T):
        cobj = b.params.get_component(j)
        t = T - 273.15 * pyunits.K

        # Calculations require mass fraction of MEA and H2O on a CO2 free basis
        m_MEA = b.mole_frac_comp["MEA"] * b.params.MEA.mw
        m_H2O = b.mole_frac_comp["H2O"] * b.params.H2O.mw
        wt_MEA = m_MEA / (m_MEA + m_H2O)
        wt_H2O = m_H2O / (m_MEA + m_H2O)
        H_N2O_MEA = 2.448e5 * exp(-1348 * pyunits.K / T)
        H_CO2_H2O = 3.52e6 * exp(-2113 * pyunits.K / T)
        H_N2O_H2O = 8.449e6 * exp(-2283 * pyunits.K / T)
        H_CO2_MEA = H_N2O_MEA * (H_CO2_H2O / H_N2O_H2O)
        lwm = (
            cobj.lwm_coeff_1
            + cobj.lwm_coeff_2 * pyunits.K**-1 * t
            + cobj.lwm_coeff_3 * pyunits.K**-2 * t**2
            + cobj.lwm_coeff_4 * wt_H2O
        )

        return (
            (
                exp(
                    wt_MEA * log(H_CO2_MEA)
                    + wt_H2O * log(H_CO2_H2O)
                    + wt_MEA * wt_H2O * lwm
                )
            )
            * pyunits.Pa
            * pyunits.m**3
            * pyunits.mol**-1
        )


class PressureSatSolvent:
    # Method for calculating saturation pressure of solvents
    @staticmethod
    def build_parameters(cobj):
        cobj.pressure_sat_comp_coeff_1 = Var(
            doc="Coefficient 1 for calculating Psat", units=pyunits.dimensionless
        )
        set_param_from_config(cobj, param="pressure_sat_comp_coeff", index="1")

        cobj.pressure_sat_comp_coeff_2 = Var(
            doc="Coefficient 2 for calculating Psat", units=pyunits.K
        )
        set_param_from_config(cobj, param="pressure_sat_comp_coeff", index="2")

        cobj.pressure_sat_comp_coeff_3 = Var(
            doc="Coefficient 3 for calculating Psat", units=pyunits.dimensionless
        )
        set_param_from_config(cobj, param="pressure_sat_comp_coeff", index="3")

        cobj.pressure_sat_comp_coeff_4 = Var(
            doc="Coefficient 4 for calculating Psat", units=pyunits.K**-2
        )
        set_param_from_config(cobj, param="pressure_sat_comp_coeff", index="4")

    @staticmethod
    def return_expression(b, cobj, T, dT=False):
        if dT:
            raise Exception("No dT method for pressure sat")

        return (
            exp(
                cobj.pressure_sat_comp_coeff_1
                + cobj.pressure_sat_comp_coeff_2 / T
                + cobj.pressure_sat_comp_coeff_3 * log(T / pyunits.K)
                + cobj.pressure_sat_comp_coeff_4 * T**2
            )
        ) * pyunits.Pa


class VolMolSolvent:
    # Weiland Method for calculating molar volume of pure solvents [2]

    @staticmethod
    def build_parameters(cobj):
        cobj.dens_mol_liq_comp_coeff_1 = Var(
            doc="Parameter 1 for liquid phase molar density",
            units=pyunits.g / pyunits.mL / pyunits.K**2,
        )
        set_param_from_config(cobj, param="dens_mol_liq_comp_coeff", index="1")

        cobj.dens_mol_liq_comp_coeff_2 = Var(
            doc="Parameter 2 for liquid phase molar density",
            units=pyunits.g / pyunits.mL / pyunits.K,
        )
        set_param_from_config(cobj, param="dens_mol_liq_comp_coeff", index="2")

        cobj.dens_mol_liq_comp_coeff_3 = Var(
            doc="Parameter 3 for liquid phase molar density",
            units=pyunits.g / pyunits.mL,
        )
        set_param_from_config(cobj, param="dens_mol_liq_comp_coeff", index="3")

    @staticmethod
    def return_expression(b, cobj, T):
        T = pyunits.convert(T, to_units=pyunits.K)

        rho = (
            cobj.dens_mol_liq_comp_coeff_1 * T**2
            + cobj.dens_mol_liq_comp_coeff_2 * T
            + cobj.dens_mol_liq_comp_coeff_3
        )
        vol_mol = cobj.mw / rho

        units = b.params.get_metadata().derived_units

        return pyunits.convert(vol_mol, units.VOLUME / units.AMOUNT)

<<<<<<< HEAD
class VolMolMEA:
    # Molar volume of MEA as calculated by Morgan [2]
=======

class VolMolCO2:
    # Weiland Method for calculating molar volume of disolved CO2 [2]

>>>>>>> 2630f720
    @staticmethod
    def build_parameters(cobj):
        cobj.dens_mol_liq_comp_coeff_1 = Var(
            doc="Parameter 1 for liquid phase molar density",
            units=pyunits.g / pyunits.mL / pyunits.K**2,
        )
        set_param_from_config(cobj, param="dens_mol_liq_comp_coeff", index="1")

        cobj.dens_mol_liq_comp_coeff_2 = Var(
            doc="Parameter 2 for liquid phase molar density",
            units=pyunits.g / pyunits.mL / pyunits.K,
        )
        set_param_from_config(cobj, param="dens_mol_liq_comp_coeff", index="2")

        cobj.dens_mol_liq_comp_coeff_3 = Var(
            doc="Parameter 3 for liquid phase molar density",
            units=pyunits.g / pyunits.mL,
        )
        set_param_from_config(cobj, param="dens_mol_liq_comp_coeff", index="3")

        cobj.vol_mol_liq_comp_coeff_b = Var(
            doc="Parameter b for liquid phase molar volume",
            units=pyunits.mL / pyunits.mol,
        )
        set_param_from_config(cobj, param="vol_mol_liq_comp_coeff", index="b")

        cobj.vol_mol_liq_comp_coeff_c = Var(
            doc="Parameter c for liquid phase molar volume",
            units=pyunits.mL / pyunits.mol,
        )
        set_param_from_config(cobj, param="vol_mol_liq_comp_coeff", index="c")

    @staticmethod
    def return_expression(b, cobj, T):
        units = b.params.get_metadata().derived_units
        T = pyunits.convert(T, to_units=pyunits.K)
        x = b.mole_frac_comp

        rho = (
            cobj.dens_mol_liq_comp_coeff_1 * T**2
            + cobj.dens_mol_liq_comp_coeff_2 * T
            + cobj.dens_mol_liq_comp_coeff_3
        )
        vol_mol_pure = pyunits.convert(cobj.mw / rho, units.VOLUME / units.AMOUNT)

        vol_mol_interaction = x["H2O"] * (
            cobj.vol_mol_liq_comp_coeff_b 
            + cobj.vol_mol_liq_comp_coeff_c * x["MEA"]
        )
        

        return vol_mol_pure + pyunits.convert(vol_mol_interaction, units.VOLUME / units.AMOUNT)

class VolMolCO2:
    # Weiland Method for calculating molar volume of dissolved CO2 [2]

    @staticmethod
    def build_parameters(cobj):
        cobj.vol_mol_liq_comp_coeff_a = Var(
            doc="Parameter a for liquid phase molar volume",
            units=pyunits.mL / pyunits.mol,
        )
        set_param_from_config(cobj, param="vol_mol_liq_comp_coeff", index="a")

        cobj.vol_mol_liq_comp_coeff_d = Var(
            doc="Parameter d for liquid phase molar volume",
            units=pyunits.mL / pyunits.mol,
        )
        set_param_from_config(cobj, param="vol_mol_liq_comp_coeff", index="d")

        cobj.vol_mol_liq_comp_coeff_e = Var(
            doc="Parameter e for liquid phase molar volume",
            units=pyunits.mL / pyunits.mol,
        )
        set_param_from_config(cobj, param="vol_mol_liq_comp_coeff", index="e")

    @staticmethod
    def return_expression(b, cobj, T):
        x = b.mole_frac_comp

        vol_mol = (
            cobj.vol_mol_liq_comp_coeff_a
            + (cobj.vol_mol_liq_comp_coeff_d + cobj.vol_mol_liq_comp_coeff_e * x["MEA"])
            * x["MEA"]
        )

        units = b.params.get_metadata().derived_units

        return pyunits.convert(vol_mol, units.VOLUME / units.AMOUNT)


# -----------------------------------------------------------------------------
# Transport property models
class DiffusCO2:
    @staticmethod
    def build_parameters(cobj, phase):
        cobj.diffus_phase_comp_coeff_1 = Var(
            doc="Parameter 1 for liquid phase diffusivity model",
            units=pyunits.m**2 / pyunits.s,
        )
        set_param_from_config(cobj, param="diffus_phase_comp_coeff", index="1")
        cobj.diffus_phase_comp_coeff_2 = Var(
            doc="Parameter 2 for liquid phase diffusivity model",
            units=pyunits.m**5 / pyunits.kmol / pyunits.s,
        )
        set_param_from_config(cobj, param="diffus_phase_comp_coeff", index="2")
        cobj.diffus_phase_comp_coeff_3 = Var(
            doc="Parameter 3 for liquid phase diffusivity model",
            units=pyunits.m**8 / pyunits.kmol**2 / pyunits.s,
        )
        set_param_from_config(cobj, param="diffus_phase_comp_coeff", index="3")
        cobj.diffus_phase_comp_coeff_4 = Var(
            doc="Parameter 4 for liquid phase diffusivity model", units=pyunits.K
        )
        set_param_from_config(cobj, param="diffus_phase_comp_coeff", index="4")
        cobj.diffus_phase_comp_coeff_5 = Var(
            doc="Parameter 5 for liquid phase diffusivity model",
            units=(pyunits.m**3) * pyunits.K / pyunits.kmol,
        )
        set_param_from_config(cobj, param="diffus_phase_comp_coeff", index="5")

    @staticmethod
    def return_expression(blk, p, j, T):
        cobj = blk.params.get_component(j)
        C_MEA = blk.conc_mol_comp["MEA"] * 1e-3 * pyunits.kmol / pyunits.mol
        return (
            cobj.diffus_phase_comp_coeff_1
            + cobj.diffus_phase_comp_coeff_2 * C_MEA
            + cobj.diffus_phase_comp_coeff_3 * C_MEA**2
        ) * exp(
            (cobj.diffus_phase_comp_coeff_4 + (cobj.diffus_phase_comp_coeff_5 * C_MEA))
            / T
        )


class DiffusMEA:
    @staticmethod
    def build_parameters(cobj, phase):
        cobj.diffus_phase_comp_coeff_1 = Var(
            doc="Parameter 1 for liquid phase diffusivity model",
            units=pyunits.dimensionless,
        )
        set_param_from_config(cobj, param="diffus_phase_comp_coeff", index="1")
        cobj.diffus_phase_comp_coeff_2 = Var(
            doc="Parameter 2 for liquid phase diffusivity model", units=pyunits.K
        )
        set_param_from_config(cobj, param="diffus_phase_comp_coeff", index="2")
        cobj.diffus_phase_comp_coeff_3 = Var(
            doc="Parameter 3 for liquid phase diffusivity model",
            units=pyunits.m**3 / pyunits.mol,
        )
        set_param_from_config(cobj, param="diffus_phase_comp_coeff", index="3")

    @staticmethod
    def return_expression(blk, p, j, T):
        cobj = blk.params.get_component(j)
        C_MEA = blk.conc_mol_comp["MEA"]
        return (
            exp(
                cobj.diffus_phase_comp_coeff_1
                + cobj.diffus_phase_comp_coeff_2 / T
                + cobj.diffus_phase_comp_coeff_3 * C_MEA
            )
            * pyunits.m**2
            / pyunits.s
        )


class DiffusIons:
    @staticmethod
    def build_parameters(cobj, phase):
        cobj.diffus_phase_comp_coeff_1 = Var(
            doc="Parameter 1 for liquid phase diffusivity model",
            units=pyunits.dimensionless,
        )
        set_param_from_config(cobj, param="diffus_phase_comp_coeff", index="1")
        cobj.diffus_phase_comp_coeff_2 = Var(
            doc="Parameter 2 for liquid phase diffusivity model", units=pyunits.K
        )
        set_param_from_config(cobj, param="diffus_phase_comp_coeff", index="2")
        cobj.diffus_phase_comp_coeff_3 = Var(
            doc="Parameter 3 for liquid phase diffusivity model",
            units=pyunits.dimensionless,
        )
        set_param_from_config(cobj, param="diffus_phase_comp_coeff", index="3")

    @staticmethod
    def return_expression(blk, p, j, T):
        cobj = blk.params.get_component(j)
        return (
            exp(
                cobj.diffus_phase_comp_coeff_1
                + cobj.diffus_phase_comp_coeff_2 / T
                + cobj.diffus_phase_comp_coeff_3
                * log(blk.visc_d_phase[p] / pyunits.get_units(blk.visc_d_phase[p]))
            )
            * pyunits.m**2
            / pyunits.s
        )


class DiffusNone:
    # placeholder method for components where diffusivity is not required
    @staticmethod
    def build_parameters(cobj, phase):
        pass

    @staticmethod
    def return_expression(blk, p, j, T):
        return Expression.Skip


class Viscosity:
    @staticmethod
    def build_parameters(pobj):
        pobj.visc_d_coeff_a = Var(
            doc="Parameter a for liquid phase viscosity model", units=pyunits.K**-1
        )
        set_param_from_config(pobj, param="visc_d_coeff", index="a")

        pobj.visc_d_coeff_b = Var(
            doc="Parameter b for liquid phase viscosity model", units=pyunits.K**-1
        )
        set_param_from_config(pobj, param="visc_d_coeff", index="b")

        pobj.visc_d_coeff_c = Var(
            doc="Parameter c for liquid phase viscosity model",
            units=pyunits.dimensionless,
        )
        set_param_from_config(pobj, param="visc_d_coeff", index="c")

        pobj.visc_d_coeff_d = Var(
            doc="Parameter d for liquid phase viscosity model",
            units=pyunits.dimensionless,
        )
        set_param_from_config(pobj, param="visc_d_coeff", index="d")

        pobj.visc_d_coeff_e = Var(
            doc="Parameter e for liquid phase viscosity model",
            units=pyunits.dimensionless,
        )
        set_param_from_config(pobj, param="visc_d_coeff", index="e")

        pobj.visc_d_coeff_f = Var(
            doc="Parameter f for liquid phase viscosity model", units=pyunits.K**-1
        )
        set_param_from_config(pobj, param="visc_d_coeff", index="f")

        pobj.visc_d_coeff_g = Var(
            doc="Parameter g for liquid phase viscosity model",
            units=pyunits.dimensionless,
        )
        set_param_from_config(pobj, param="visc_d_coeff", index="g")

    @staticmethod
    def return_expression(blk, phase):
        pobj = blk.params.get_phase(phase)

        r = (
            blk.mass_frac_phase_comp_apparent["Liq", "MEA"]
            / (
                blk.mass_frac_phase_comp_apparent["Liq", "MEA"]
                + blk.mass_frac_phase_comp_apparent["Liq", "H2O"]
            )
        ) * 100
        T = blk.temperature
        alpha = (
            blk.mole_frac_phase_comp_apparent["Liq", "CO2"]
            / blk.mole_frac_phase_comp_apparent["Liq", "MEA"]
        )
        mu_H2O = (
            1.002e-3
            * pyunits.Pa
            * pyunits.s
            * 10
            ** (
                (
                    1.3272
                    * (
                        293.15 * pyunits.K
                        - T
                        - 0.001053 * pyunits.K**-1 * (T - 293.15 * pyunits.K) ** 2
                    )
                )
                / (T - 168.15 * pyunits.K)
            )
        )
        a = pobj.visc_d_coeff_a
        b = pobj.visc_d_coeff_b
        c = pobj.visc_d_coeff_c
        d = pobj.visc_d_coeff_d
        e = pobj.visc_d_coeff_e
        f = pobj.visc_d_coeff_f
        g = pobj.visc_d_coeff_g

        # Model appears to be entirely empirical, and units are not obvious
        # Assume each part of expression is unitless and use units to match
        return mu_H2O * exp(
            r
            * (T * (a * r + b) + c * r + d)
            * (alpha * (e * r + f * T + g) + 1)
            / T**2
            * pyunits.K**2
        )


class ThermalCond:
    @staticmethod
    def build_parameters(pobj):
        pass

    @staticmethod
    def return_expression(blk, phase):
        Tb_MEA = 443 * pyunits.K
        Tc_MEA = 614.2 * pyunits.K
        T = blk.temperature
        Tr = T / Tc_MEA
        Tbr_MEA = Tb_MEA / Tc_MEA
        K_MEA = (
            1.1053152
            / (61.08**0.5)
            * (3 + 20 * (1 - Tr) ** (2 / 3))
            / (3 + 20 * (1 - Tbr_MEA) ** (2 / 3))
        )
        K_H2O = 0.6065 * (
            -1.48445
            + 4.12292 * T / (298.15 * pyunits.K)
            - 1.63866 * (T / (298.15 * pyunits.K)) ** 2
        )

        x = blk.mole_frac_phase_comp_apparent
        return (
            ((x["Liq", "H2O"] * K_H2O**-2 + x["Liq", "MEA"] * K_MEA**-2) ** -1)
            ** 0.5
            * pyunits.W
            / pyunits.m
            / pyunits.K
        )


class SurfTens:
    @staticmethod
    def build_parameters(pobj):
        pobj.surf_tens_H2O_coeff_1 = Var(
            doc="Parameter 1 for surface tension model of pure water",
            units=pyunits.N / pyunits.m,
        )
        set_param_from_config(pobj, param="surf_tens_H2O_coeff", index="1")
        pobj.surf_tens_H2O_coeff_2 = Var(
            doc="Parameter 2 for surface tension model of pure water",
            units=pyunits.dimensionless,
        )
        set_param_from_config(pobj, param="surf_tens_H2O_coeff", index="2")
        pobj.surf_tens_H2O_coeff_3 = Var(
            doc="Parameter 3 for surface tension model of pure water",
            units=pyunits.dimensionless,
        )
        set_param_from_config(pobj, param="surf_tens_H2O_coeff", index="3")
        pobj.surf_tens_H2O_coeff_4 = Var(
            doc="Parameter 4 for surface tension model of pure water",
            units=pyunits.dimensionless,
        )
        set_param_from_config(pobj, param="surf_tens_H2O_coeff", index="4")

        pobj.surf_tens_MEA_coeff_1 = Var(
            doc="Parameter 1 for surface tension model of pure MEA",
            units=pyunits.N / pyunits.m,
        )
        set_param_from_config(pobj, param="surf_tens_MEA_coeff", index="1")
        pobj.surf_tens_MEA_coeff_2 = Var(
            doc="Parameter 2 for surface tension model of pure MEA",
            units=pyunits.dimensionless,
        )
        set_param_from_config(pobj, param="surf_tens_MEA_coeff", index="2")
        pobj.surf_tens_MEA_coeff_3 = Var(
            doc="Parameter 3 for surface tension model of pure MEA",
            units=pyunits.dimensionless,
        )
        set_param_from_config(pobj, param="surf_tens_MEA_coeff", index="3")
        pobj.surf_tens_MEA_coeff_4 = Var(
            doc="Parameter 4 for surface tension model of pure MEA",
            units=pyunits.dimensionless,
        )
        set_param_from_config(pobj, param="surf_tens_MEA_coeff", index="4")

        pobj.surf_tens_CO2_coeff_1 = Var(
            doc="Parameter 1 for surface tension model of pure CO2",
            units=pyunits.N / pyunits.m,
        )
        set_param_from_config(pobj, param="surf_tens_CO2_coeff", index="1")
        pobj.surf_tens_CO2_coeff_2 = Var(
            doc="Parameter 2 for surface tension model of pure CO2",
            units=pyunits.N / pyunits.m,
        )
        set_param_from_config(pobj, param="surf_tens_CO2_coeff", index="2")
        pobj.surf_tens_CO2_coeff_3 = Var(
            doc="Parameter 3 for surface tension model of pure CO2",
            units=pyunits.N / pyunits.m,
        )
        set_param_from_config(pobj, param="surf_tens_CO2_coeff", index="3")
        pobj.surf_tens_CO2_coeff_4 = Var(
            doc="Parameter 4 for surface tension model of pure CO2",
            units=pyunits.N / pyunits.m / pyunits.K,
        )
        set_param_from_config(pobj, param="surf_tens_CO2_coeff", index="4")
        pobj.surf_tens_CO2_coeff_5 = Var(
            doc="Parameter 5 for surface tension model of pure CO2",
            units=pyunits.N / pyunits.m / pyunits.K,
        )
        set_param_from_config(pobj, param="surf_tens_CO2_coeff", index="5")
        pobj.surf_tens_CO2_coeff_6 = Var(
            doc="Parameter 6 for surface tension model of pure CO2",
            units=pyunits.N / pyunits.m / pyunits.K,
        )
        set_param_from_config(pobj, param="surf_tens_CO2_coeff", index="6")

        pobj.surf_tens_F_coeff_a = Var(
            doc="Parameter Fa for liquid phase surface tension model",
            units=pyunits.dimensionless,
        )
        set_param_from_config(pobj, param="surf_tens_F_coeff", index="a")
        pobj.surf_tens_F_coeff_b = Var(
            doc="Parameter Fb for liquid phase surface tension model",
            units=pyunits.dimensionless,
        )
        set_param_from_config(pobj, param="surf_tens_F_coeff", index="b")
        pobj.surf_tens_F_coeff_c = Var(
            doc="Parameter Fc for liquid phase surface tension model",
            units=pyunits.dimensionless,
        )
        set_param_from_config(pobj, param="surf_tens_F_coeff", index="c")
        pobj.surf_tens_F_coeff_d = Var(
            doc="Parameter Fd for liquid phase surface tension model",
            units=pyunits.dimensionless,
        )
        set_param_from_config(pobj, param="surf_tens_F_coeff", index="d")
        pobj.surf_tens_F_coeff_e = Var(
            doc="Parameter Fe for liquid phase surface tension model",
            units=pyunits.dimensionless,
        )
        set_param_from_config(pobj, param="surf_tens_F_coeff", index="e")
        pobj.surf_tens_F_coeff_f = Var(
            doc="Parameter Ff for liquid phase surface tension model",
            units=pyunits.dimensionless,
        )
        set_param_from_config(pobj, param="surf_tens_F_coeff", index="f")
        pobj.surf_tens_F_coeff_g = Var(
            doc="Parameter Fg for liquid phase surface tension model",
            units=pyunits.dimensionless,
        )
        set_param_from_config(pobj, param="surf_tens_F_coeff", index="g")
        pobj.surf_tens_F_coeff_h = Var(
            doc="Parameter Fh for liquid phase surface tension model",
            units=pyunits.dimensionless,
        )
        set_param_from_config(pobj, param="surf_tens_F_coeff", index="h")
        pobj.surf_tens_F_coeff_i = Var(
            doc="Parameter Fi for liquid phase surface tension model",
            units=pyunits.dimensionless,
        )
        set_param_from_config(pobj, param="surf_tens_F_coeff", index="i")
        pobj.surf_tens_F_coeff_j = Var(
            doc="Parameter Fj for liquid phase surface tension model",
            units=pyunits.dimensionless,
        )
        set_param_from_config(pobj, param="surf_tens_F_coeff", index="j")

    @staticmethod
    def return_expression(blk, phase):
        pobj = blk.params.get_phase(phase)

        T = blk.temperature
        r = blk.mass_frac_phase_comp["Liq", "MEA"] / (
            blk.mass_frac_phase_comp["Liq", "MEA"]
            + blk.mass_frac_phase_comp["Liq", "H2O"]
        )

        alpha = (
            blk.mole_frac_phase_comp_apparent["Liq", "CO2"]
            / blk.mole_frac_phase_comp_apparent["Liq", "MEA"]
        )

        Tc_h2o = blk.params.H2O.temperature_crit
        Tc_mea = blk.params.MEA.temperature_crit

        sigma_h2o = pobj.surf_tens_H2O_coeff_1 * (1 - T / Tc_h2o) ** (
            pobj.surf_tens_H2O_coeff_2
            + pobj.surf_tens_H2O_coeff_3 * T / Tc_h2o
            + pobj.surf_tens_H2O_coeff_4 * (T / Tc_h2o) ** 2
        )
        sigma_mea = pobj.surf_tens_MEA_coeff_1 * (1 - T / Tc_mea) ** (
            pobj.surf_tens_MEA_coeff_2
            + pobj.surf_tens_MEA_coeff_3 * T / Tc_mea
            + pobj.surf_tens_MEA_coeff_4 * (T / Tc_mea) ** 2
        )
        sigma_co2 = (
            pobj.surf_tens_CO2_coeff_1 * r**2
            + pobj.surf_tens_CO2_coeff_2 * r
            + pobj.surf_tens_CO2_coeff_3
            + T
            * (
                pobj.surf_tens_CO2_coeff_4 * r**2
                + pobj.surf_tens_CO2_coeff_5 * r
                + pobj.surf_tens_CO2_coeff_6
            )
        )

        Fa = pobj.surf_tens_F_coeff_a
        Fb = pobj.surf_tens_F_coeff_b
        Fc = pobj.surf_tens_F_coeff_c
        Fd = pobj.surf_tens_F_coeff_d
        Fe = pobj.surf_tens_F_coeff_e
        Ff = pobj.surf_tens_F_coeff_f
        Fg = pobj.surf_tens_F_coeff_g
        Fh = pobj.surf_tens_F_coeff_h
        Fi = pobj.surf_tens_F_coeff_i
        Fj = pobj.surf_tens_F_coeff_j

        return (
            sigma_h2o
            + (sigma_co2 - sigma_h2o)
            * blk.mole_frac_comp["CO2"]
            * (Fa + Fb * alpha + Fc * alpha**2 + Fd * r + Fe * r**2)
            + (sigma_mea - sigma_h2o)
            * (Ff + Fg * alpha + Fh * alpha**2 + Fi * r + Fj * r**2)
            * blk.mole_frac_comp["MEA"]
        )


# -----------------------------------------------------------------------------
# Equilibrium constant model
class k_eq:
    @staticmethod
    def build_parameters(rblock, config):
        rblock.k_eq_coeff_1 = Var(
            doc="Equilibrium constant coefficient 1", units=pyunits.dimensionless
        )
        set_param_from_config(rblock, param="k_eq_coeff", index="1", config=config)

        rblock.k_eq_coeff_2 = Var(
            doc="Equilibrium constant coefficient 2", units=pyunits.K
        )
        set_param_from_config(rblock, param="k_eq_coeff", index="2", config=config)

        rblock.k_eq_coeff_3 = Var(
            doc="Equilibrium constant coefficient 3", units=pyunits.dimensionless
        )
        set_param_from_config(rblock, param="k_eq_coeff", index="3", config=config)

    @staticmethod
    def return_expression(b, rblock, r_idx, T):
        return exp(b.log_k_eq[r_idx]) * ((pyunits.m) ** 3 / pyunits.mol)

    @staticmethod
    def return_log_expression(b, rblock, r_idx, T):
        return b.log_k_eq[r_idx] == (
            rblock.k_eq_coeff_1
            + rblock.k_eq_coeff_2 / T
            + rblock.k_eq_coeff_3 * log(T / pyunits.K)
            + log(1e-3)
        )

    @staticmethod
    def calculate_scaling_factors(b, rblock):
        return 1


# -----------------------------------------------------------------------------
# Configuration dictionary for aqueous MEA solvent
configuration = {
    # Specifying components
    "components": {
        "H2O": {
            "type": Solvent,
            "cp_mol_liq_comp": CpMolSolvent,
            "diffus_phase_comp": {"Liq": DiffusNone},
            "enth_mol_liq_comp": EnthMolSolvent,
            "pressure_sat_comp": PressureSatSolvent,
            "vol_mol_liq_comp": VolMolSolvent,
            "parameter_data": {
                "mw": (0.01802, pyunits.kg / pyunits.mol),
                "cp_mass_liq_comp_coeff": {
                    "1": 4.2107,
                    "2": -1.696e-3,
                    "3": 2.568e-5,
                    "4": -1.095e-7,
                    "5": 3.038e-10,
                },
                "dens_mol_liq_comp_coeff": {
                    "1": (-3.2484e-6, pyunits.g / pyunits.mL / pyunits.K**2),  # [2]
                    "2": (0.00165, pyunits.g / pyunits.mL / pyunits.K),
                    "3": (0.793, pyunits.g / pyunits.mL),
                },
                "dh_vap": 43.99e3,
                "pressure_sat_comp_coeff": {
                    "1": 72.55,
                    "2": -7206.70,
                    "3": -7.1385,
                    "4": 4.05e-6,
                },
                "temperature_crit": (647.13, pyunits.K),
            },
        },
        "MEA": {
            "type": Solvent,
            "cp_mol_liq_comp": CpMolSolvent,
            "diffus_phase_comp": {"Liq": DiffusMEA},
            "enth_mol_liq_comp": EnthMolSolvent,
            "pressure_sat_comp": PressureSatSolvent,
            "vol_mol_liq_comp": VolMolMEA,
            "parameter_data": {
                "mw": (0.06108, pyunits.kg / pyunits.mol),
                "cp_mass_liq_comp_coeff": {
                    "1": 2.6161,
                    "2": 3.706e-3,
                    "3": 3.787e-6,
                    "4": 0.0,
                    "5": 0.0,
                },
                "dens_mol_liq_comp_coeff": {
                    "1": (-5.35162e-7, pyunits.g / pyunits.mL / pyunits.K**2),  # [2]
                    "2": (-4.51417e-4, pyunits.g / pyunits.mL / pyunits.K),
                    "3": (1.19451, pyunits.g / pyunits.mL),
                },
                "vol_mol_liq_comp_coeff": {
                    "b": (-2.2642, pyunits.mL / pyunits.mol), # [2]
                    "c": (3.0059, pyunits.mL / pyunits.mol),
                },
                "dh_vap": 58000,  # [3]
                "diffus_phase_comp_coeff": {
                    "1": -13.275,
                    "2": -2198.3,
                    "3": -7.8142e-5,
                },
                "pressure_sat_comp_coeff": {
                    "1": 172.78,
                    "2": -13492,
                    "3": -21.914,
                    "4": 1.38e-5,
                },
                "temperature_crit": (614.45, pyunits.K),
            },
        },
        "CO2": {
            "type": Solute,
            "cp_mol_liq_comp": CpMolCO2,
            "diffus_phase_comp": {"Liq": DiffusCO2},
            "enth_mol_liq_comp": EnthMolCO2,
            "henry_component": {
                "Liq": {
                    "method": N2OAnalogy,
                    "type": HenryType.Kpc,
                    "basis": StateIndex.true,
                }
            },
            "vol_mol_liq_comp": VolMolCO2,
            "parameter_data": {
                "mw": (0.04401, pyunits.kg / pyunits.mol),
                "dh_abs_co2": -84000,
                "lwm_coeff": {
                    "1": 1.70981,
                    "2": 0.03972,
                    "3": -4.3e-4,
                    "4": -2.20377,
                },
                "diffus_phase_comp_coeff": {
                    "1": 2.35e-6,
                    "2": 2.9837e-8,
                    "3": -9.7078e-9,
                    "4": -2119,
                    "5": -20.132,
                },
                "vol_mol_liq_comp_coeff": {
                    "a": (10.2074, pyunits.mL / pyunits.mol),  # [2]
                    "d": (207, pyunits.mL / pyunits.mol),
                    "e": (-563.3701, pyunits.mL / pyunits.mol),
                },
            },
        },
        "MEA_+": {
            "type": Cation,
            "charge": +1,
            "diffus_phase_comp": {"Liq": DiffusIons},
            "parameter_data": {
                "diffus_phase_comp_coeff": {"1": -22.64, "2": -1000.0, "3": -0.7}
            },
        },
        "MEACOO_-": {
            "type": Anion,
            "charge": -1,
            "diffus_phase_comp": {"Liq": DiffusIons},
            "parameter_data": {
                "diffus_phase_comp_coeff": {"1": -22.64, "2": -1000.0, "3": -0.7}
            },
        },
        "HCO3_-": {
            "type": Anion,
            "charge": -1,
            "diffus_phase_comp": {"Liq": DiffusNone},
        },
    },
    # Specifying phases
    "phases": {
        "Liq": {
            "type": AqueousPhase,
            "equation_of_state": Ideal,
            "equation_of_state_options": {"property_basis": "apparent"},
            "surf_tens_phase": SurfTens,
            "therm_cond_phase": ThermalCond,
            "visc_d_phase": Viscosity,
            "parameter_data": {
                "surf_tens_H2O_coeff": {
                    "1": 0.18548,
                    "2": 2.717,
                    "3": -3.554,
                    "4": 2.047,
                },
                "surf_tens_MEA_coeff": {"1": 0.09945, "2": 1.067, "3": 0.0, "4": 0.0},
                "surf_tens_CO2_coeff": {
                    "1": -5.987,
                    "2": 3.7699,
                    "3": -0.43164,
                    "4": 0.018155,
                    "5": -0.01207,
                    "6": 0.002119,
                },
                "surf_tens_F_coeff": {
                    "a": 2.4558,
                    "b": -1.5311,
                    "c": 3.4994,
                    "d": -5.6398,
                    "e": 10.2109,
                    "f": 2.3122,
                    "g": 4.5608,
                    "h": -2.3924,
                    "i": 5.3324,
                    "j": -12.0494,
                },
                "visc_d_coeff": {
                    "a": -0.0838,
                    "b": 2.8817,
                    "c": 33.651,
                    "d": 1817.0,
                    "e": 0.00847,
                    "f": 0.0103,
                    "g": -2.3890,
                },
            },
        }
    },
    # Set base units of measurement
    "base_units": {
        "time": pyunits.s,
        "length": pyunits.m,
        "mass": pyunits.kg,
        "amount": pyunits.mol,
        "temperature": pyunits.K,
    },
    # Specifying state definition
    "state_definition": FTPx,
    "state_bounds": {
        "flow_mol": (0, 1, 1000, pyunits.mol / pyunits.s),
        "temperature": (273.15, 298.15, 450, pyunits.K),
        "pressure": (5e4, 101325, 1e6, pyunits.Pa),
    },
    "state_components": StateIndex.apparent,
    "pressure_ref": (101325, pyunits.Pa),
    "temperature_ref": (298.15, pyunits.K),
    "inherent_reactions": {
        "carbamate": {
            "stoichiometry": {
                ("Liq", "MEA"): -2,
                ("Liq", "CO2"): -1,
                ("Liq", "MEA_+"): 1,
                ("Liq", "MEACOO_-"): 1,
            },
            "equilibrium_constant": k_eq,
            "equilibrium_form": log_power_law_equil,
            "concentration_form": ConcentrationForm.molarity,
            "parameter_data": {"k_eq_coeff": {"1": 233.4, "2": -3410, "3": -36.8}},
        },
        "bicarbonate": {
            "stoichiometry": {
                ("Liq", "MEA"): -1,
                ("Liq", "CO2"): -1,
                ("Liq", "H2O"): -1,
                ("Liq", "HCO3_-"): 1,
                ("Liq", "MEA_+"): 1,
            },
            "equilibrium_constant": k_eq,
            "equilibrium_form": log_power_law_equil,
            "concentration_form": ConcentrationForm.molarity,
            "parameter_data": {"k_eq_coeff": {"1": 176.72, "2": -2909, "3": -28.46}},
        },
    },
}<|MERGE_RESOLUTION|>--- conflicted
+++ resolved
@@ -331,15 +331,8 @@
 
         return pyunits.convert(vol_mol, units.VOLUME / units.AMOUNT)
 
-<<<<<<< HEAD
 class VolMolMEA:
     # Molar volume of MEA as calculated by Morgan [2]
-=======
-
-class VolMolCO2:
-    # Weiland Method for calculating molar volume of disolved CO2 [2]
-
->>>>>>> 2630f720
     @staticmethod
     def build_parameters(cobj):
         cobj.dens_mol_liq_comp_coeff_1 = Var(
