#################################################################################
# The Institute for the Design of Advanced Energy Systems Integrated Platform
# Framework (IDAES IP) was produced under the DOE Institute for the
# Design of Advanced Energy Systems (IDAES).
#
# Copyright (c) 2018-2024 by the software owners: The Regents of the
# University of California, through Lawrence Berkeley National Laboratory,
# National Technology & Engineering Solutions of Sandia, LLC, Carnegie Mellon
# University, West Virginia University Research Corporation, et al.
# All rights reserved.  Please see the files COPYRIGHT.md and LICENSE.md
# for full copyright and license information.
#################################################################################
# TODO: Missing doc strings
# pylint: disable=missing-module-docstring

# Changing existing config block attributes
# pylint: disable=protected-access

import pyomo.environ as pyo
from pyomo.common.config import In
from idaes.core import declare_process_block_class
from idaes.models_extra.power_generation.unit_models.balance import BalanceBlockData
from idaes.core.util import from_json, to_json, StoreSpec
from idaes.core.solvers import get_solver
import idaes.models.properties.helmholtz.helmholtz as hltz
import idaes.core.util.scaling as iscale

import idaes.logger as idaeslog

_log = idaeslog.getLogger(__name__)


def _assert_properties(pb):
    """Assert that the properties parameter block conforms to the requirements"""
    try:
        assert isinstance(pb, hltz.HelmholtzParameterBlockData)
        assert pb.config.phase_presentation in {
            hltz.PhaseType.MIX,
            hltz.PhaseType.L,
            hltz.PhaseType.G,
        }
        assert pb.config.state_vars == hltz.StateVars.PH
    except AssertionError:
        _log.error(
            "helm.HelmPump requires a Helmholtz EOS with "
            "a single or mixed phase and pressure-enthalpy state vars."
        )
        raise


@declare_process_block_class("HelmPump")
class HelmPumpData(BalanceBlockData):
    """
    Basic isentropic 0D turbine model.  This inherits the heater block to get
    a lot of unit model boilerplate and the mass balance, enegy balance and
    pressure equations.  This model is intended to be used only with Helmholtz
    EOS property pacakges in mixed or single phase mode with P-H state vars.

    Since this inherits BalanceBlockData, and only operates in steady-state or
    pseudo-steady-state (for dynamic models) the following mass, energy and
    pressure equations are implicitly writen.

    1) Mass Balance:
        0 = flow_mol_in[t] - flow_mol_out[t]
    2) Energy Balance:
        0 = (flow_mol[t]*h_mol[t])_in - (flow_mol[t]*h_mol[t])_out + Q_in + W_in
    3) Pressure:
        0 = P_in[t] + deltaP[t] - P_out[t]
    """

    CONFIG = BalanceBlockData.CONFIG()
    # For dynamics assume pseudo-steady-state
    CONFIG.dynamic = False
    CONFIG.get("dynamic")._default = False
    CONFIG.get("dynamic")._domain = In([False])
    CONFIG.has_holdup = False
    CONFIG.get("has_holdup")._default = False
    CONFIG.get("has_holdup")._domain = In([False])
    # Rest of config to make this function like a turbine
    CONFIG.has_pressure_change = True
    CONFIG.get("has_pressure_change")._default = True
    CONFIG.get("has_pressure_change")._domain = In([True])
    CONFIG.has_work_transfer = True
    CONFIG.get("has_work_transfer")._default = True
    CONFIG.get("has_work_transfer")._domain = In([True])
    CONFIG.has_heat_transfer = False
    CONFIG.get("has_heat_transfer")._default = False
    CONFIG.get("has_heat_transfer")._domain = In([False])

    def build(self):
        """
        Add model equations to the unit model.  This is called by a default block
        construnction rule when the unit model is created.
        """
        super().build()  # Basic unit model build/read config
        config = self.config  # shorter config pointer

        # The thermodynamic expression writer object, te, writes expressions
        # including external function calls to calculate thermodynamic quantities
        # from a set of state variables.
        _assert_properties(config.property_package)

        eff = self.efficiency_pump = pyo.Var(
            self.flowsheet().time, initialize=0.9, doc="Pump efficiency"
        )
        self.efficiency_isentropic = pyo.Reference(self.efficiency_pump[:])

        pratio = self.ratioP = pyo.Var(
            self.flowsheet().time,
            initialize=0.7,
            doc="Ratio of outlet to inlet pressure",
        )

        # Some shorter refernces to property blocks
        properties_in = self.control_volume.properties_in
        properties_out = self.control_volume.properties_out

        @self.Expression(self.flowsheet().time, doc="Thermodynamic work")
        def work_fluid(b, t):
            return properties_out[t].flow_vol * (self.deltaP[t])

        @self.Expression(self.flowsheet().time, doc="Work required to drive the pump.")
        def shaft_work(b, t):  # Early access to the outlet enthalpy and work
            return self.work_fluid[t] / eff[t]

        @self.Constraint(self.flowsheet().time)
        def eq_work(b, t):  # outlet enthalpy coens from energy balance
            return self.control_volume.work[t] == self.shaft_work[t]

        @self.Constraint(self.flowsheet().time)
        def eq_pressure_ratio(b, t):
            return pratio[t] * properties_in[t].pressure == properties_out[t].pressure

    def initialize_build(
        self,
        outlvl=idaeslog.NOTSET,
        solver=None,
        optarg=None,
    ):
        """
        For simplicity this initialization requires you to set values for the
        efficency, inlet, and one of pressure ratio, pressure change or outlet
        pressure.
        """
        solve_log = idaeslog.getSolveLogger(self.name, outlvl, tag="unit")

        # Create solver
        slvr = get_solver(solver, optarg)

        # Store original specification so initialization doesn't change the model
        # This will only resore the values of varaibles that were originally fixed
        sp = StoreSpec.value_isfixed_isactive(only_fixed=True)
        istate = to_json(self, return_dict=True, wts=sp)
        # Check for alternate pressure specs
        for t in self.flowsheet().time:
            if self.outlet.pressure[t].fixed:
                self.ratioP[t] = pyo.value(
                    self.outlet.pressure[t] / self.inlet.pressure[t]
                )
            elif self.control_volume.deltaP[t].fixed:
                self.ratioP[t] = pyo.value(
                    (self.control_volume.deltaP[t] + self.inlet.pressure[t])
                    / self.inlet.pressure[t]
                )
<<<<<<< HEAD
        # Fix the variables we base the initializtion on and free the rest.
        # This requires good values to be provided for pressure, efficency,
=======
        # Fix the variables we base the initialization on and free the rest.
        # This requires good values to be provided for pressure, efficiency,
>>>>>>> 856e718d
        # and inlet conditions, but it is simple and reliable.
        self.inlet.fix()
        self.outlet.unfix()
        self.ratioP.fix()
        self.deltaP.unfix()
        self.efficiency_pump.fix()
        for t in self.flowsheet().time:
            self.outlet.pressure[t] = pyo.value(self.inlet.pressure[t] * self.ratioP[t])
            self.deltaP[t] = pyo.value(self.outlet.pressure[t] - self.inlet.pressure[t])
            self.outlet.enth_mol[t] = pyo.value(
                self.inlet.enth_mol[t] + self.shaft_work[t] / self.inlet.flow_mol[t]
            )
            self.control_volume.work[t] = pyo.value(self.shaft_work[t])
            self.outlet.flow_mol[t] = pyo.value(self.inlet.flow_mol[t])
        # Solve the model (should be already solved from above)
        with idaeslog.solver_log(solve_log, idaeslog.DEBUG) as slc:
            slvr.solve(self, tee=slc.tee)
        from_json(self, sd=istate, wts=sp)

    def calculate_scaling_factors(self):
        super().calculate_scaling_factors()

        for t, c in self.eq_pressure_ratio.items():
            s = iscale.get_scaling_factor(self.control_volume.properties_in[t].pressure)
            iscale.constraint_scaling_transform(c, s, overwrite=False)
        for t, c in self.eq_work.items():
            s = iscale.get_scaling_factor(self.control_volume.work[t])
            iscale.constraint_scaling_transform(c, s, overwrite=False)<|MERGE_RESOLUTION|>--- conflicted
+++ resolved
@@ -162,13 +162,8 @@
                     (self.control_volume.deltaP[t] + self.inlet.pressure[t])
                     / self.inlet.pressure[t]
                 )
-<<<<<<< HEAD
-        # Fix the variables we base the initializtion on and free the rest.
-        # This requires good values to be provided for pressure, efficency,
-=======
         # Fix the variables we base the initialization on and free the rest.
         # This requires good values to be provided for pressure, efficiency,
->>>>>>> 856e718d
         # and inlet conditions, but it is simple and reliable.
         self.inlet.fix()
         self.outlet.unfix()
