--- conflicted
+++ resolved
@@ -18,18 +18,11 @@
 __author__ = "Alexander Dowling, Douglas Allan, Andrew Lee"
 
 from operator import itemgetter
-<<<<<<< HEAD
-from sys import stdout
-import math
-from math import log
-from typing import List, Sequence
-=======
 import sys
 from inspect import signature
 import math
 from math import log
 from typing import List
->>>>>>> de15ec0f
 
 import numpy as np
 from scipy.linalg import svd
@@ -70,20 +63,11 @@
     NumericExpression,
 )
 from pyomo.core.base.block import _BlockData
-<<<<<<< HEAD
-
-from pyomo.core.base.var import _VarData, _GeneralVarData
-from pyomo.core.base.constraint import _ConstraintData
-from pyomo.repn.standard_repn import generate_standard_repn
-
-
-=======
 from pyomo.core.base.var import _GeneralVarData, _VarData
 from pyomo.core.base.constraint import _ConstraintData
 from pyomo.repn.standard_repn import (  # pylint: disable=no-name-in-module
     generate_standard_repn,
 )
->>>>>>> de15ec0f
 from pyomo.common.collections import ComponentSet
 from pyomo.common.config import (
     ConfigDict,
@@ -137,8 +121,6 @@
 # TODO: Add suggested steps to cautions - how?
 
 
-<<<<<<< HEAD
-=======
 def svd_callback_validator(val):
     """Domain validator for SVD callbacks
 
@@ -161,7 +143,6 @@
     )
 
 
->>>>>>> de15ec0f
 def svd_dense(jacobian, number_singular_values):
     """
     Callback for performing SVD analysis using scipy.linalg.svd
@@ -198,10 +179,7 @@
     """
     u, s, vT = svds(jacobian, k=number_singular_values, which="SM")
 
-<<<<<<< HEAD
-=======
     print(u, s, vT, number_singular_values)
->>>>>>> de15ec0f
     return u, s, vT.transpose()
 
 
@@ -398,94 +376,6 @@
 )
 
 
-SVDCONFIG = ConfigDict()
-SVDCONFIG.declare(
-    "number_of_smallest_singular_values",
-    ConfigValue(
-        domain=PositiveInt,
-        description="Number of smallest singular values to compute",
-    ),
-)
-SVDCONFIG.declare(
-    "svd_callback",
-    ConfigValue(
-        default=svd_dense,
-        description="Callback to SVD method of choice (default = svd_dense)",
-        doc="Callback to SVD method of choice (default = svd_dense). "
-        "Callbacks should take the Jacobian and number of singular values "
-        "to compute as options, plus any method specific arguments, and should "
-        "return the u, s and v matrices as numpy arrays.",
-    ),
-)
-SVDCONFIG.declare(
-    "svd_callback_arguments",
-    ConfigValue(
-        default=None,
-        domain=dict,
-        description="Optional arguments to pass to  SVD callback (default = None)",
-    ),
-)
-SVDCONFIG.declare(
-    "singular_value_tolerance",
-    ConfigValue(
-        default=1e-6,
-        domain=float,
-        description="Tolerance for defining a small singular value",
-    ),
-)
-SVDCONFIG.declare(
-    "size_cutoff_in_singular_vector",
-    ConfigValue(
-        default=0.1,
-        domain=float,
-        description="Size below which to ignore constraints and variables in "
-        "the singular vector",
-    ),
-)
-
-
-DHCONFIG = ConfigDict()
-DHCONFIG.declare(
-    "solver",
-    ConfigValue(
-        default="scip",
-        domain=str,
-        description="MILP solver to use for finding irreducible degenerate sets.",
-    ),
-)
-DHCONFIG.declare(
-    "solver_options",
-    ConfigValue(
-        domain=None,
-        description="Options to pass to MILP solver.",
-    ),
-)
-DHCONFIG.declare(
-    "M",  # TODO: Need better name
-    ConfigValue(
-        default=1e5,
-        domain=float,
-        description="Maximum value for nu in MILP models.",
-    ),
-)
-DHCONFIG.declare(
-    "m_small",  # TODO: Need better name
-    ConfigValue(
-        default=1e-5,
-        domain=float,
-        description="Smallest value for nu to be considered non-zero in MILP models.",
-    ),
-)
-DHCONFIG.declare(
-    "tolerance",  # TODO: Need better name
-    ConfigValue(
-        default=1e-6,
-        domain=float,
-        description="Tolerance for identifying non-zero rows in Jacobian.",
-    ),
-)
-
-
 @document_kwargs_from_configdict(CONFIG)
 class DiagnosticsToolbox:
     """
@@ -1450,341 +1340,6 @@
             lines_list=next_steps,
             title="Suggested next steps:",
             line_if_empty=f"If you still have issues converging your model consider:\n"
-<<<<<<< HEAD
-            f"{TAB*2}prepare_svd_toolbox\n{TAB*2}prepare_degeneracy_hunter",
-            footer="=",
-        )
-
-    @document_kwargs_from_configdict(SVDCONFIG)
-    def prepare_svd_toolbox(self, **kwargs):
-        """
-        Create an instance of the SVDToolbox and store as self.svd_toolbox.
-
-        After creating an instance of the toolbox, call
-        display_underdetermined_variables_and_constraints().
-
-        Returns:
-
-            Instance of SVDToolbox
-
-        """
-        self.svd_toolbox = SVDToolbox(self.model, **kwargs)
-
-        return self.svd_toolbox
-
-    @document_kwargs_from_configdict(DHCONFIG)
-    def prepare_degeneracy_hunter(self, **kwargs):
-        """
-        Create an instance of the DegeneracyHunter and store as self.degeneracy_hunter.
-
-        After creating an instance of the toolbox, call
-        report_irreducible_degenerate_sets.
-
-        Returns:
-
-            Instance of DegeneracyHunter
-
-        """
-        self.degeneracy_hunter = DegeneracyHunter2(self.model, **kwargs)
-
-        return self.degeneracy_hunter
-
-
-@document_kwargs_from_configdict(SVDCONFIG)
-class SVDToolbox:
-    """
-    Toolbox for performing Singular Value Decomposition on the model Jacobian.
-
-    Used help() for more information on available methods.
-
-    Original code by Doug Allan
-
-    Args:
-
-        model: model to be diagnosed. The SVDToolbox does not support indexed Blocks.
-
-    """
-
-    def __init__(self, model: _BlockData, **kwargs):
-        # TODO: In future may want to generalise this to accept indexed blocks
-        # However, for now some of the tools do not support indexed blocks
-        if not isinstance(model, _BlockData):
-            raise TypeError(
-                "model argument must be an instance of a Pyomo BlockData object "
-                "(either a scalar Block or an element of an indexed Block)."
-            )
-
-        self._model = model
-        self.config = SVDCONFIG(kwargs)
-
-        self.u = None
-        self.s = None
-        self.v = None
-
-        # Get Jacobian and NLP
-        self.jacobian, self.nlp = get_jacobian(self._model, scaled=False)
-
-        if self.jacobian.shape[0] < 2:
-            raise ValueError(
-                "Model needs at least 2 equality constraints to perform svd_analysis."
-            )
-
-    def run_svd_analysis(self):
-        """
-        Perform SVD analysis of the constraint Jacobian
-
-        Args:
-
-            None
-
-        Returns:
-
-            None
-
-        Actions:
-            Stores SVD results in object
-
-        """
-        n_eq = self.jacobian.shape[0]
-        n_var = self.jacobian.shape[1]
-
-        n_sv = self.config.number_of_smallest_singular_values
-        if n_sv is None:
-            # Determine the number of singular values to compute
-            # The "-1" is needed to avoid an error with svds
-            n_sv = min(10, min(n_eq, n_var) - 1)
-        elif n_sv >= min(n_eq, n_var):
-            raise ValueError(
-                f"For a {n_eq} by {n_var} system, svd_analysis "
-                f"can compute at most {min(n_eq, n_var) - 1} "
-                f"singular values and vectors, but {n_sv} were called for."
-            )
-
-        # Get optional arguments for SVD callback
-        svd_callback_arguments = self.config.svd_callback_arguments
-        if svd_callback_arguments is None:
-            svd_callback_arguments = {}
-
-        # Perform SVD
-        # Recall J is a n_eq x n_var matrix
-        # Thus U is a n_eq x n_eq matrix
-        # And V is a n_var x n_var
-        # (U or V may be smaller in economy mode)
-        u, s, v = self.config.svd_callback(
-            self.jacobian,
-            number_singular_values=n_sv,
-            **svd_callback_arguments,
-        )
-
-        # Save results
-        self.u = u
-        self.s = s
-        self.v = v
-
-    def display_rank_of_equality_constraints(self, stream=stdout):
-        """
-        Method to display the number of singular values that fall below
-        tolerance specified in config block.
-
-        Args:
-            stream: I/O object to write report to (default = stdout)
-
-        Returns:
-            None
-
-        """
-        if self.s is None:
-            self.run_svd_analysis()
-
-        counter = 0
-        for e in self.s:
-            if e < self.config.singular_value_tolerance:
-                counter += 1
-
-        stream.write("=" * MAX_STR_LENGTH + "\n\n")
-        stream.write(f"Number of Singular Values less than tolerance is {counter}\n\n")
-        stream.write("=" * MAX_STR_LENGTH + "\n")
-
-    def display_underdetermined_variables_and_constraints(
-        self, singular_values=None, stream=stdout
-    ):
-        """
-        Determines constraints and variables associated with the smallest
-        singular values by having large components in the left and right
-        singular vectors, respectively, associated with those singular values.
-
-        Args:
-            singular_values: List of ints representing singular values to display,
-                as ordered from least to greatest starting from 1 (default show all)
-            stream: I/O object to write report to (default = stdout)
-
-        Returns:
-            None
-
-        """
-        if self.s is None:
-            self.run_svd_analysis()
-
-        tol = self.config.size_cutoff_in_singular_vector
-
-        # Get list of equality constraint and variable names
-        eq_con_list = self.nlp.get_pyomo_equality_constraints()
-        var_list = self.nlp.get_pyomo_variables()
-
-        if singular_values is None:
-            singular_values = range(1, len(self.s) + 1)
-
-        stream.write("=" * MAX_STR_LENGTH + "\n")
-        stream.write(
-            "Constraints and Variables associated with smallest singular values\n\n"
-        )
-
-        for e in singular_values:
-            # First, make sure values are feasible
-            if e > len(self.s):
-                raise ValueError(
-                    f"Cannot display the {e}-th smallest singular value. "
-                    f"Only {len(self.s)} small singular values have been "
-                    f"calculated. You can set the number_of_smallest_singular_values "
-                    f"config argument and call run_svd_analysis again to get more "
-                    f"singular values."
-                )
-
-            stream.write(f"{TAB}Smallest Singular Value {e}:\n\n")
-            stream.write(f"{2 * TAB}Variables:\n\n")
-            for v in np.where(abs(self.v[:, e - 1]) > tol)[0]:
-                stream.write(f"{3 * TAB}{var_list[v].name}\n")
-
-            stream.write(f"\n{2 * TAB}Constraints:\n\n")
-            for c in np.where(abs(self.u[:, e - 1]) > tol)[0]:
-                stream.write(f"{3 * TAB}{eq_con_list[c].name}\n")
-            stream.write("\n")
-
-        stream.write("=" * MAX_STR_LENGTH + "\n")
-
-    def display_constraints_including_variable(self, variable, stream=stdout):
-        """
-        Display all constraints that include the specified variable and the
-        associated Jacobian coefficient.
-
-        Args:
-            variable: variable object to get associated constraints for
-            stream: I/O object to write report to (default = stdout)
-
-        Returns:
-            None
-
-        """
-        # Validate variable argument
-        if not isinstance(variable, _VarData):
-            raise TypeError(
-                f"variable argument must be an instance of a Pyomo _VarData "
-                f"object (got {variable})."
-            )
-
-        # Get list of equality constraint and variable names
-        eq_con_list = self.nlp.get_pyomo_equality_constraints()
-        var_list = self.nlp.get_pyomo_variables()
-
-        # Get index of variable in Jacobian
-        try:
-            var_idx = var_list.index(variable)
-        except (ValueError, PyomoException):
-            raise AttributeError(f"Could not find {variable.name} in model.")
-
-        nonzeroes = self.jacobian[:, var_idx].nonzero()
-
-        # Build a list of all constraints that include var
-        cons_w_var = []
-        for i, r in enumerate(nonzeroes[0]):
-            cons_w_var.append(
-                f"{eq_con_list[r].name}: {self.jacobian[(r, nonzeroes[1][i])]}"
-            )
-
-        # Write the output
-        _write_report_section(
-            stream=stream,
-            lines_list=cons_w_var,
-            title=f"The following constraints involve {variable.name}:",
-            header="=",
-            footer="=",
-        )
-
-    def display_variables_in_constraint(self, constraint, stream=stdout):
-        """
-        Display all variables that appear in the specified constraint and the
-        associated Jacobian coefficient.
-
-        Args:
-            constraint: constraint object to get associated variables for
-            stream: I/O object to write report to (default = stdout)
-
-        Returns:
-            None
-
-        """
-        # Validate variable argument
-        if not isinstance(constraint, _ConstraintData):
-            raise TypeError(
-                f"constraint argument must be an instance of a Pyomo _ConstraintData "
-                f"object (got {constraint})."
-            )
-
-        # Get list of equality constraint and variable names
-        eq_con_list = self.nlp.get_pyomo_equality_constraints()
-        var_list = self.nlp.get_pyomo_variables()
-
-        # Get index of variable in Jacobian
-        try:
-            con_idx = eq_con_list.index(constraint)
-        except ValueError:
-            raise AttributeError(f"Could not find {constraint.name} in model.")
-
-        nonzeroes = self.jacobian[con_idx, :].nonzero()
-
-        # Build a list of all vars in constraint
-        vars_in_cons = []
-        for i, r in enumerate(nonzeroes[0]):
-            c = nonzeroes[1][i]
-            vars_in_cons.append(f"{var_list[c].name}: {self.jacobian[(r, c)]}")
-
-        # Write the output
-        _write_report_section(
-            stream=stream,
-            lines_list=vars_in_cons,
-            title=f"The following variables are involved in {constraint.name}:",
-            header="=",
-            footer="=",
-        )
-
-    def _collect_potential_eval_errors(self):
-        res = list()
-        warnings = list()
-        cautions = list()
-        for con in self.model.component_data_objects(Constraint, active=True, descend_into=True):
-            walker = _EvalErrorWalker()
-            con_warnings, con_cautions = walker.walk_expression(con.body)
-            for msg in con_warnings:
-                msg = f'{con.name}: ' + msg
-                warnings.append(msg)
-            for msg in con_cautions:
-                msg = f'{con.name}: ' + msg
-                cautions.append(msg)
-        for obj in self.model.component_data_objects(Objective, active=True, descend_into=True):
-            walker = _EvalErrorWalker()
-            obj_warnings, obj_cautions = walker.walk_expression(obj.expr)
-            for msg in obj_warnings:
-                msg = f'{obj.name}: ' + msg
-                warnings.append(msg)
-            for msg in obj_cautions:
-                msg = f'{obj.name}: ' + msg
-                cautions.append(msg)
-
-        return warnings, cautions
-        
-    def report_potential_evaluation_errors(self, stream=stdout):
-        warnings, cautions = self._collect_potential_eval_errors()
-=======
             f"{TAB*2}prepare_svd_toolbox()\n{TAB*2}prepare_degeneracy_hunter()",
             footer="=",
         )
@@ -1825,22 +1380,12 @@
             stream = sys.stdout
 
         warnings = self._collect_potential_eval_errors()
->>>>>>> de15ec0f
         _write_report_section(
             stream=stream,
             lines_list=warnings,
             title=f"{len(warnings)} WARNINGS",
             line_if_empty="No warnings found!",
             header="=",
-<<<<<<< HEAD
-        )
-        _write_report_section(
-            stream=stream,
-            lines_list=cautions,
-            title=f"{len(cautions)} Cautions",
-            line_if_empty="No cautions found!",
-=======
->>>>>>> de15ec0f
             footer="=",
         )
 
@@ -2688,522 +2233,6 @@
                     value_string = f"{v:.1f}"
                     sep = (2 + len(TAB) - len(value_string)) * " "
                     stream.write(f"\n{TAB*2}{value_string}{sep}{k.name}")
-                stream.write("\n")
-        else:
-            stream.write(
-                f"\n{TAB}No candidate equations. The Jacobian is likely full rank.\n"
-            )
-
-        stream.write("\n" + "=" * MAX_STR_LENGTH + "\n")
-
-
-def _get_bounds_with_inf(node: NumericExpression):
-    lb, ub = compute_bounds_on_expr(node)
-    if lb is None:
-        lb = -math.inf
-    if ub is None:
-        ub = math.inf
-    return lb, ub
-
-
-def _caution_expression_argument(
-    node: NumericExpression,
-    args_to_check: Sequence[NumericExpression],
-    caution_list: List[str]
-):
-    should_caution = False
-    for arg in args_to_check:
-        if is_fixed(arg):
-            continue
-        if isinstance(arg, _GeneralVarData):
-            continue
-        should_caution = True
-        break
-    if should_caution:
-        msg = f'Potential evaluation error in {node}; '
-        msg += 'arguments are expressions with bounds that are not strictly '
-        msg += 'enforced; try making the argument a variable'
-        caution_list.append(msg)
-
-
-def _check_eval_error_division(node: NumericExpression, warn_list: List[str], caution_list: List[str]):
-    _caution_expression_argument(node, [node.args[1]], caution_list)
-    lb, ub = _get_bounds_with_inf(node.args[1])
-    if lb <= 0 <= ub:
-        msg = f'Potential division by 0 in {node}; Denominator bounds are ({lb}, {ub})'
-        warn_list.append(msg)
-
-
-def _check_eval_error_pow(node: NumericExpression, warn_list: List[str], caution_list: List[str]):
-    arg1, arg2 = node.args
-
-    integer_domains = ComponentSet([Binary, Integers])
-
-    # if the exponent is an integer, there should not be any evaluation errors
-    if isinstance(arg2, _GeneralVarData) and arg2.domain in integer_domains:
-        # life is good. The exponent is an integer variable
-        return None
-    lb2, ub2 = _get_bounds_with_inf(arg2)
-    if lb2 == ub2 and lb2 == round(lb2):
-        # life is good. The exponent is fixed to an integer
-        return None
-    repn = generate_standard_repn(arg2, quadratic=True)
-    if (
-            repn.nonlinear_expr is None
-            and repn.constant == round(repn.constant)
-            and all(i.domain in integer_domains for i in repn.linear_vars)
-            and all(i[0].domain in integer_domains for i in repn.quadratic_vars)
-            and all(i[1].domain in integer_domains for i in repn.quadratic_vars)
-            and all(i == round(i) for i in repn.linear_coefs)
-            and all(i == round(i) for i in repn.quadratic_coefs)
-    ):
-        # Life is good. The exponent is a linear or quadratic expression containing
-        # only integer variables with integer coefficients
-        return None
-
-    _caution_expression_argument(node, node.args, caution_list)
-
-    # if the base is positive, there should not be any evaluation errors
-    lb1, ub1 = _get_bounds_with_inf(arg1)
-    if lb1 > 0:
-        return None
-    if lb1 >= 0 and lb2 >= 0:
-        return None
-
-    msg = f'Potential evaluation error in {node}; '
-    msg += f'base bounds are ({lb1}, {ub1}); '
-    msg += f'exponent bounds are ({lb2}, {ub2})'
-    warn_list.append(msg)
-
-
-def _check_eval_error_log(node: NumericExpression, warn_list: List[str], caution_list: List[str]):
-    _caution_expression_argument(node, node.args, caution_list)
-    lb, ub = _get_bounds_with_inf(node.args[0])
-    if lb <= 0:
-        msg = f'Potential log of a negative number in {node}; Argument bounds are ({lb}, {ub})'
-        warn_list.append(msg)
-
-
-def _check_eval_error_tan(node: NumericExpression, warn_list: List[str], caution_list: List[str]):
-    _caution_expression_argument(node, node.args, caution_list)
-    lb, ub = _get_bounds_with_inf(node)
-    if not (math.isfinite(lb) and math.isfinite(ub)):
-        msg = f'{node} may evaluate to -inf or inf; Argument bounds are {_get_bounds_with_inf(node.args[0])}'
-        warn_list.append(msg)
-
-
-def _check_eval_error_asin(node: NumericExpression, warn_list: List[str], caution_list: List[str]):
-    _caution_expression_argument(node, node.args, caution_list)
-    lb, ub = _get_bounds_with_inf(node.args[0])
-    if lb < -1 or ub > 1:
-        msg = f'Potential evaluation of asin outside [-1, 1] in {node}; Argument bounds are ({lb}, {ub})'
-        warn_list.append(msg)
-
-
-def _check_eval_error_acos(node: NumericExpression, warn_list: List[str], caution_list: List[str]):
-    _caution_expression_argument(node, node.args, caution_list)
-    lb, ub = _get_bounds_with_inf(node.args[0])
-    if lb < -1 or ub > 1:
-        msg = f'Potential evaluation of acos outside [-1, 1] in {node}; Argument bounds are ({lb}, {ub})'
-        warn_list.append(msg)
-
-
-def _check_eval_error_sqrt(node: NumericExpression, warn_list: List[str], caution_list: List[str]):
-    _caution_expression_argument(node, node.args, caution_list)
-    lb, ub = _get_bounds_with_inf(node.args[0])
-    if lb < 0:
-        msg = f'Potential square root of a negative number in {node}; Argument bounds are ({lb}, {ub})'
-        warn_list.append(msg)
-
-
-_unary_eval_err_handler = dict()
-_unary_eval_err_handler['log'] = _check_eval_error_log
-_unary_eval_err_handler['log10'] = _check_eval_error_log
-_unary_eval_err_handler['tan'] = _check_eval_error_tan
-_unary_eval_err_handler['asin'] = _check_eval_error_asin
-_unary_eval_err_handler['acos'] = _check_eval_error_acos
-_unary_eval_err_handler['sqrt'] = _check_eval_error_sqrt
-
-
-def _check_eval_error_unary(node: NumericExpression, warn_list: List[str], caution_list: List[str]):
-    if node.getname() in _unary_eval_err_handler:
-        _unary_eval_err_handler[node.getname()](node, warn_list, caution_list)
-
-
-_eval_err_handler = dict()
-_eval_err_handler[DivisionExpression] = _check_eval_error_division
-_eval_err_handler[NPV_DivisionExpression] = _check_eval_error_division
-_eval_err_handler[PowExpression] = _check_eval_error_pow
-_eval_err_handler[NPV_PowExpression] = _check_eval_error_pow
-_eval_err_handler[UnaryFunctionExpression] = _check_eval_error_unary
-_eval_err_handler[NPV_UnaryFunctionExpression] = _check_eval_error_unary
-
-
-class _EvalErrorWalker(StreamBasedExpressionVisitor):
-    def __init__(self):
-        super().__init__()
-        self._warn_list = list()
-        self._caution_list = list()
-        
-    def exitNode(self, node, data):
-        if type(node) in _eval_err_handler:
-            _eval_err_handler[type(node)](node, self._warn_list, self._caution_list)
-        return self._warn_list, self._caution_list
-
-
-# TODO: Rename and redirect once old DegeneracyHunter is removed
-@document_kwargs_from_configdict(DHCONFIG)
-class DegeneracyHunter2:
-    """
-    Degeneracy Hunter is a tool for identifying Irreducible Degenerate Sets (IDS) in
-    Pyomo models.
-
-    Original implementation by Alex Dowling.
-
-    Args:
-
-        model: model to be diagnosed. The DegeneracyHunter does not support indexed Blocks.
-
-    """
-
-    def __init__(self, model, **kwargs):
-        # TODO: In future may want to generalise this to accept indexed blocks
-        # However, for now some of the tools do not support indexed blocks
-        if not isinstance(model, _BlockData):
-            raise TypeError(
-                "model argument must be an instance of a Pyomo BlockData object "
-                "(either a scalar Block or an element of an indexed Block)."
-            )
-
-        self._model = model
-        self.config = DHCONFIG(kwargs)
-
-        # Get Jacobian and NLP
-        self.jacobian, self.nlp = get_jacobian(
-            self._model, scaled=False, equality_constraints_only=True
-        )
-
-        # Placeholder for solver - deferring construction lets us unit test more easily
-        self.solver = None
-
-        # Create placeholders for results
-        self.degenerate_set = {}
-        self.irreducible_degenerate_sets = []
-
-    def _get_solver(self):
-        if self.solver is None:
-            self.solver = SolverFactory(self.config.solver)
-
-            options = self.config.solver_options
-            if options is None:
-                options = {}
-
-            self.solver.options = options
-
-        return self.solver
-
-    def _prepare_candidates_milp(self):
-        """
-        Prepare MILP to find candidate equations for consider for IDS
-
-        Args:
-
-            None
-
-        Returns:
-
-            m_fc: Pyomo model to find candidates
-
-        """
-        _log.info("Building MILP model.")
-
-        # Create Pyomo model for irreducible degenerate set
-        m_dh = ConcreteModel()
-
-        # Create index for constraints
-        m_dh.C = Set(initialize=range(self.jacobian.shape[0]))
-        m_dh.V = Set(initialize=range(self.jacobian.shape[1]))
-
-        # Specify minimum size for nu to be considered non-zero
-        M = self.config.M
-        m_small = self.config.m_small
-
-        # Add variables
-        m_dh.nu = Var(
-            m_dh.C,
-            bounds=(-M - m_small, M + m_small),
-            initialize=1.0,
-        )
-        m_dh.y_pos = Var(m_dh.C, domain=Binary)
-        m_dh.y_neg = Var(m_dh.C, domain=Binary)
-        m_dh.abs_nu = Var(m_dh.C, bounds=(0, M + m_small))
-
-        m_dh.pos_xor_neg = Constraint(m_dh.C)
-
-        # Constraint to enforce set is degenerate
-        if issparse(self.jacobian):
-            J = self.jacobian.tocsc()
-
-            def eq_degenerate(m_dh, v):
-                if np.sum(np.abs(J[:, v])) > self.config.tolerance:
-                    # Find the columns with non-zero entries
-                    C_ = find(J[:, v])[0]
-                    return sum(J[c, v] * m_dh.nu[c] for c in C_) == 0
-                else:
-                    # This variable does not appear in any constraint
-                    return Constraint.Skip
-
-        else:
-            J = self.jacobian
-
-            def eq_degenerate(m_dh, v):
-                if np.sum(np.abs(J[:, v])) > self.config.tolerance:
-                    return sum(J[c, v] * m_dh.nu[c] for c in m_dh.C) == 0
-                else:
-                    # This variable does not appear in any constraint
-                    return Constraint.Skip
-
-        m_dh.degenerate = Constraint(m_dh.V, rule=eq_degenerate)
-
-        # When y_pos = 1, nu >= m_small
-        # When y_pos = 0, nu >= - m_small
-        def eq_pos_lower(b, c):
-            return b.nu[c] >= -m_small + 2 * m_small * b.y_pos[c]
-
-        m_dh.pos_lower = Constraint(m_dh.C, rule=eq_pos_lower)
-
-        # When y_pos = 1, nu <= M + m_small
-        # When y_pos = 0, nu <= m_small
-        def eq_pos_upper(b, c):
-            return b.nu[c] <= M * b.y_pos[c] + m_small
-
-        m_dh.pos_upper = Constraint(m_dh.C, rule=eq_pos_upper)
-
-        # When y_neg = 1, nu <= -m_small
-        # When y_neg = 0, nu <= m_small
-        def eq_neg_upper(b, c):
-            return b.nu[c] <= m_small - 2 * m_small * b.y_neg[c]
-
-        m_dh.neg_upper = Constraint(m_dh.C, rule=eq_neg_upper)
-
-        # When y_neg = 1, nu >= -M - m_small
-        # When y_neg = 0, nu >= - m_small
-        def eq_neg_lower(b, c):
-            return b.nu[c] >= -M * b.y_neg[c] - m_small
-
-        m_dh.neg_lower = Constraint(m_dh.C, rule=eq_neg_lower)
-
-        # Absolute value
-        def eq_abs_lower(b, c):
-            return -b.abs_nu[c] <= b.nu[c]
-
-        m_dh.abs_lower = Constraint(m_dh.C, rule=eq_abs_lower)
-
-        def eq_abs_upper(b, c):
-            return b.nu[c] <= b.abs_nu[c]
-
-        m_dh.abs_upper = Constraint(m_dh.C, rule=eq_abs_upper)
-
-        # At least one constraint must be in the degenerate set
-        m_dh.degenerate_set_nonempty = Constraint(
-            expr=sum(m_dh.y_pos[c] + m_dh.y_neg[c] for c in m_dh.C) >= 1
-        )
-
-        # Minimize the L1-norm of nu
-        m_dh.obj = Objective(expr=sum(m_dh.abs_nu[c] for c in m_dh.C))
-
-        self.candidates_milp = m_dh
-
-    def _solve_candidates_milp(self, tee: bool = False):
-        """Solve MILP to generate set of candidate equations
-
-        Arguments:
-
-            tee: print solver output (default = False)
-
-        """
-        _log.info("Solving Candidates MILP model.")
-
-        eq_con_list = self.nlp.get_pyomo_equality_constraints()
-
-        results = self._get_solver().solve(self.candidates_milp, tee=tee)
-
-        self.degenerate_set = {}
-
-        if check_optimal_termination(results):
-            # We found a degenerate set
-            for i in self.candidates_milp.C:
-                # Check if constraint is included
-                if self.candidates_milp.abs_nu[i]() > self.config.m_small * 0.99:
-                    # If it is, save the value of nu
-                    if eq_con_list is None:
-                        name = i
-                    else:
-                        name = eq_con_list[i]
-                    self.degenerate_set[name] = self.candidates_milp.nu[i]()
-        else:
-            _log.debug(
-                "Solver did not return an optimal termination condition for "
-                "Candidates MILP. This probably indicates the system is full rank."
-            )
-
-    def _prepare_ids_milp(self):
-        """
-        Prepare MILP to compute the irreducible degenerate set
-
-        """
-        _log.info("Building MILP model to compute irreducible degenerate set.")
-
-        n_eq = self.jacobian.shape[0]
-        n_var = self.jacobian.shape[1]
-
-        # Create Pyomo model for irreducible degenerate set
-        m_dh = ConcreteModel()
-
-        # Create index for constraints
-        m_dh.C = Set(initialize=range(n_eq))
-        m_dh.V = Set(initialize=range(n_var))
-
-        # Specify minimum size for nu to be considered non-zero
-        M = self.config.M
-
-        # Add variables
-        m_dh.nu = Var(m_dh.C, bounds=(-M, M), initialize=1.0)
-        m_dh.y = Var(m_dh.C, domain=Binary)
-
-        # Constraint to enforce set is degenerate
-        if issparse(self.jacobian):
-            J = self.jacobian.tocsc()
-
-            def eq_degenerate(m_dh, v):
-                # Find the columns with non-zero entries
-                C = find(J[:, v])[0]
-                return sum(J[c, v] * m_dh.nu[c] for c in C) == 0
-
-        else:
-            J = self.jacobian
-
-            def eq_degenerate(m_dh, v):
-                return sum(J[c, v] * m_dh.nu[c] for c in m_dh.C) == 0
-
-        m_dh.degenerate = Constraint(m_dh.V, rule=eq_degenerate)
-
-        def eq_lower(m_dh, c):
-            return -M * m_dh.y[c] <= m_dh.nu[c]
-
-        m_dh.lower = Constraint(m_dh.C, rule=eq_lower)
-
-        def eq_upper(m_dh, c):
-            return m_dh.nu[c] <= M * m_dh.y[c]
-
-        m_dh.upper = Constraint(m_dh.C, rule=eq_upper)
-
-        m_dh.obj = Objective(expr=sum(m_dh.y[c] for c in m_dh.C))
-
-        self.ids_milp = m_dh
-
-    def _solve_ids_milp(self, cons: Constraint, tee: bool = False):
-        """Solve MILP to check if equation 'cons' is a significant component
-        in an irreducible degenerate set
-
-        Args:
-            cons: constraint to consider
-            tee: Boolean, print solver output (default = False)
-
-        Returns:
-            ids: dictionary containing the IDS
-
-        """
-        _log.info(f"Solving IDS MILP for constraint {cons.name}.")
-        eq_con_list = self.nlp.get_pyomo_equality_constraints()
-        cons_idx = eq_con_list.index(cons)
-
-        # Fix weight on candidate equation
-        self.ids_milp.nu[cons_idx].fix(1.0)
-
-        # Solve MILP
-        results = self._get_solver().solve(self.ids_milp, tee=tee)
-
-        self.ids_milp.nu[cons_idx].unfix()
-
-        # Create empty dictionary
-        ids_ = {}
-
-        if check_optimal_termination(results):
-            # We found an irreducible degenerate set
-            for i in self.ids_milp.C:
-                # Check if constraint is included
-                if self.ids_milp.y[i]() > 0.9:
-                    # If it is, save the value of nu
-                    ids_[cons] = self.ids_milp.nu[i]()
-        else:
-            raise ValueError(
-                f"Solver did not return an optimal termination condition for "
-                f"IDS MILP with constraint {cons.name}."
-            )
-
-        return ids_
-
-    def find_irreducible_degenerate_sets(self, tee=False):
-        """
-        Compute irreducible degenerate sets
-
-        Args:
-            tee: Print solver output logs to screen (default=False)
-
-        """
-
-        # Solve to find candidate equations
-        _log.info("Searching for Candidate Equations")
-        self._prepare_candidates_milp()
-        self._solve_candidates_milp(tee=tee)
-
-        # Find irreducible degenerate sets
-        # Check if degenerate_set is not empty
-        if self.degenerate_set:
-
-            _log.info("Searching for Irreducible Degenerate Sets")
-            self._prepare_ids_milp()
-
-            # Loop over candidate equations
-            count = 1
-            for k in self.degenerate_set:
-                _log.info_high(f"Solving MILP {count} of {len(self.degenerate_set)}.")
-
-                # Check if equation is a major element of an IDS
-                ids_ = self._solve_ids_milp(cons=k, tee=tee)
-
-                if ids_ is not None:
-                    self.irreducible_degenerate_sets.append(ids_)
-
-                count += 1
-        else:
-            _log.debug("No candidate equations found")
-
-    def report_irreducible_degenerate_sets(self, stream=stdout, tee: bool = False):
-        """
-        Print a report of all the Irreducible Degenerate Sets (IDS) identified in
-        model.
-
-        Args:
-            stream: I/O object to write report to (default = stdout)
-            tee: whether to write solver output logs to screen
-
-        Returns:
-            None
-
-        """
-        self.find_irreducible_degenerate_sets(tee=tee)
-
-        stream.write("=" * MAX_STR_LENGTH + "\n")
-        stream.write("Irreducible Degenerate Sets\n")
-
-        if self.irreducible_degenerate_sets:
-            for i, s in enumerate(self.irreducible_degenerate_sets):
-                stream.write(f"\n{TAB}Irreducible Degenerate Set {i}")
-                stream.write(f"\n{TAB*2}nu\tConstraint Name")
-                for k, v in s.items():
-                    stream.write(f"\n{TAB*2}{v}\t{k.name}")
                 stream.write("\n")
         else:
             stream.write(
