--- conflicted
+++ resolved
@@ -25,11 +25,7 @@
 from idaes.property_models.core.generic.generic_property import (
         GenericParameterData)
 from idaes.property_models.core.generic.tests import dummy_eos
-<<<<<<< HEAD
-
-=======
 from idaes.core.util.constants import Constants as const
->>>>>>> 12cf16b7
 from idaes.core.util.exceptions import PropertyNotSupportedError
 
 
