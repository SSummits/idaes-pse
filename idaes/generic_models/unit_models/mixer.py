##############################################################################
# Institute for the Design of Advanced Energy Systems Process Systems
# Engineering Framework (IDAES PSE Framework) Copyright (c) 2018-2020, by the
# software owners: The Regents of the University of California, through
# Lawrence Berkeley National Laboratory,  National Technology & Engineering
# Solutions of Sandia, LLC, Carnegie Mellon University, West Virginia
# University Research Corporation, et al. All rights reserved.
#
# Please see the files COPYRIGHT.txt and LICENSE.txt for full copyright and
# license information, respectively. Both files are also available online
# at the URL "https://github.com/IDAES/idaes-pse".
##############################################################################
"""
General purpose mixer block for IDAES models
"""
from enum import Enum

from pyomo.environ import (
    Constraint,
    Param,
    PositiveReals,
    Reals,
    RangeSet,
    SolverFactory,
    Var,
)
from pyomo.common.config import ConfigBlock, ConfigValue, In

from idaes.core import (
    declare_process_block_class,
    UnitModelBlockData,
    useDefault,
    MaterialBalanceType,
    MaterialFlowBasis
)
from idaes.core.util.config import (
    is_physical_parameter_block,
    is_state_block,
    list_of_strings,
)
from idaes.core.util.exceptions import (
    BurntToast,
    ConfigurationError,
    PropertyNotSupportedError,
)
from idaes.core.util.math import smooth_min
from idaes.core.util.tables import create_stream_table_dataframe
import idaes.core.util.scaling as iscale
from idaes.core.util import get_solver

import idaes.logger as idaeslog

__author__ = "Andrew Lee"


# Set up logger
_log = idaeslog.getLogger(__name__)


# Enumerate options for balances
class MixingType(Enum):
    none = 0
    extensive = 1


class MomentumMixingType(Enum):
    none = 0
    minimize = 1
    equality = 2
    minimize_and_equality = 3


@declare_process_block_class("Mixer")
class MixerData(UnitModelBlockData):
    """
    This is a general purpose model for a Mixer block with the IDAES modeling
    framework. This block can be used either as a stand-alone Mixer unit
    operation, or as a sub-model within another unit operation.

    This model creates a number of StateBlocks to represent the incoming
    streams, then writes a set of phase-component material balances, an
    overall enthalpy balance and a momentum balance (2 options) linked to a
    mixed-state StateBlock. The mixed-state StateBlock can either be specified
    by the user (allowing use as a sub-model), or created by the Mixer.

    When being used as a sub-model, Mixer should only be used when a set
    of new StateBlocks are required for the streams to be mixed. It should not
    be used to mix streams from mutiple ControlVolumes in a single unit model -
    in these cases the unit model developer should write their own mixing
    equations.
    """

    CONFIG = ConfigBlock()
    CONFIG.declare(
        "dynamic",
        ConfigValue(
            domain=In([False]),
            default=False,
            description="Dynamic model flag - must be False",
            doc="""Indicates whether this model will be dynamic or not,
**default** = False. Mixer blocks are always steady-state.""",
        ),
    )
    CONFIG.declare(
        "has_holdup",
        ConfigValue(
            default=False,
            domain=In([False]),
            description="Holdup construction flag - must be False",
            doc="""Mixer blocks do not contain holdup, thus this must be
False.""",
        ),
    )
    CONFIG.declare(
        "property_package",
        ConfigValue(
            default=useDefault,
            domain=is_physical_parameter_block,
            description="Property package to use for mixer",
            doc="""Property parameter object used to define property
calculations, **default** - useDefault.
**Valid values:** {
**useDefault** - use default package from parent model or flowsheet,
**PropertyParameterObject** - a PropertyParameterBlock object.}""",
        ),
    )
    CONFIG.declare(
        "property_package_args",
        ConfigBlock(
            implicit=True,
            description="Arguments to use for constructing property packages",
            doc="""A ConfigBlock with arguments to be passed to a property
block(s) and used when constructing these,
**default** - None.
**Valid values:** {
see property package for documentation.}""",
        ),
    )
    CONFIG.declare(
        "inlet_list",
        ConfigValue(
            domain=list_of_strings,
            description="List of inlet names",
            doc="""A list containing names of inlets,
**default** - None.
**Valid values:** {
**None** - use num_inlets argument,
**list** - a list of names to use for inlets.}""",
        ),
    )
    CONFIG.declare(
        "num_inlets",
        ConfigValue(
            domain=int,
            description="Number of inlets to unit",
            doc="""Argument indicating number (int) of inlets to construct, not
used if inlet_list arg is provided,
**default** - None.
**Valid values:** {
**None** - use inlet_list arg instead, or default to 2 if neither argument
provided,
**int** - number of inlets to create (will be named with sequential integers
from 1 to num_inlets).}""",
        ),
    )
    CONFIG.declare(
        "material_balance_type",
        ConfigValue(
            default=MaterialBalanceType.useDefault,
            domain=In(MaterialBalanceType),
            description="Material balance construction flag",
            doc="""Indicates what type of mass balance should be constructed,
**default** - MaterialBalanceType.useDefault.
**Valid values:** {
**MaterialBalanceType.useDefault - refer to property package for default
balance type
**MaterialBalanceType.none** - exclude material balances,
**MaterialBalanceType.componentPhase** - use phase component balances,
**MaterialBalanceType.componentTotal** - use total component balances,
**MaterialBalanceType.elementTotal** - use total element balances,
**MaterialBalanceType.total** - use total material balance.}""",
        ),
    )
    CONFIG.declare(
        "has_phase_equilibrium",
        ConfigValue(
            default=False,
            domain=In([True, False]),
            description="Calculate phase equilibrium in mixed stream",
            doc="""Argument indicating whether phase equilibrium should be
calculated for the resulting mixed stream,
**default** - False.
**Valid values:** {
**True** - calculate phase equilibrium in mixed stream,
**False** - do not calculate equilibrium in mixed stream.}""",
        ),
    )
    CONFIG.declare(
        "energy_mixing_type",
        ConfigValue(
            default=MixingType.extensive,
            domain=MixingType,
            description="Method to use when mixing energy flows",
            doc="""Argument indicating what method to use when mixing energy
flows of incoming streams,
**default** - MixingType.extensive.
**Valid values:** {
**MixingType.none** - do not include energy mixing equations,
**MixingType.extensive** - mix total enthalpy flows of each phase.}""",
        ),
    )
    CONFIG.declare(
        "momentum_mixing_type",
        ConfigValue(
            default=MomentumMixingType.minimize,
            domain=MomentumMixingType,
            description="Method to use when mixing momentum/pressure",
            doc="""Argument indicating what method to use when mixing momentum/
pressure of incoming streams,
**default** - MomentumMixingType.minimize.
**Valid values:** {
**MomentumMixingType.none** - do not include momentum mixing equations,
**MomentumMixingType.minimize** - mixed stream has pressure equal to the
minimimum pressure of the incoming streams (uses smoothMin operator),
**MomentumMixingType.equality** - enforces equality of pressure in mixed and
all incoming streams.,
**MomentumMixingType.minimize_and_equality** - add constraints for pressure
equal to the minimum pressure of the inlets and constraints for equality of
pressure in mixed and all incoming streams. When the model is initially built,
the equality constraints are deactivated.  This option is useful for switching
between flow and pressure driven simulations.}""",
        ),
    )
    CONFIG.declare(
        "mixed_state_block",
        ConfigValue(
            default=None,
            domain=is_state_block,
            description="Existing StateBlock to use as mixed stream",
            doc="""An existing state block to use as the outlet stream from the
Mixer block,
**default** - None.
**Valid values:** {
**None** - create a new StateBlock for the mixed stream,
**StateBlock** - a StateBock to use as the destination for the mixed stream.}
""",
        ),
    )
    CONFIG.declare(
        "construct_ports",
        ConfigValue(
            default=True,
            domain=In([True, False]),
            description="Construct inlet and outlet Port objects",
            doc="""Argument indicating whether model should construct Port
objects linked to all inlet states and the mixed state,
**default** - True.
**Valid values:** {
**True** - construct Ports for all states,
**False** - do not construct Ports.""",
        ),
    )

    def build(self):
        """
        General build method for MixerData. This method calls a number
        of sub-methods which automate the construction of expected attributes
        of unit models.

        Inheriting models should call `super().build`.

        Args:
            None

        Returns:
            None
        """
        # Call super.build()
        super(MixerData, self).build()

        # Call setup methods from ControlVolumeBlockData
        self._get_property_package()
        self._get_indexing_sets()

        # Create list of inlet names
        inlet_list = self.create_inlet_list()

        # Build StateBlocks
        inlet_blocks = self.add_inlet_state_blocks(inlet_list)

        if self.config.mixed_state_block is None:
            mixed_block = self.add_mixed_state_block()
        else:
            mixed_block = self.get_mixed_state_block()

        mb_type = self.config.material_balance_type
        if mb_type == MaterialBalanceType.useDefault:
            t_ref = self.flowsheet().config.time.first()
            mb_type = mixed_block[t_ref].default_material_balance_type()

        if mb_type != MaterialBalanceType.none:
            self.add_material_mixing_equations(
                inlet_blocks=inlet_blocks,
                mixed_block=mixed_block,
                mb_type=mb_type
            )
        else:
            raise BurntToast(
                "{} received unrecognised value for "
                "material_mixing_type argument. This "
                "should not occur, so please contact "
                "the IDAES developers with this bug.".format(self.name)
            )

        if self.config.energy_mixing_type == MixingType.extensive:
            self.add_energy_mixing_equations(
                inlet_blocks=inlet_blocks, mixed_block=mixed_block
            )
        elif self.config.energy_mixing_type == MixingType.none:
            pass
        else:
            raise ConfigurationError(
                "{} received unrecognised value for "
                "material_mixing_type argument. This "
                "should not occur, so please contact "
                "the IDAES developers with this bug.".format(self.name)
            )

        # Add to try/expect to catch cases where pressure is not supported
        # by properties.
        try:
            if self.config.momentum_mixing_type == MomentumMixingType.minimize:
                self.add_pressure_minimization_equations(
                    inlet_blocks=inlet_blocks, mixed_block=mixed_block
                )
            elif (self.config.momentum_mixing_type ==
                    MomentumMixingType.equality):
                self.add_pressure_equality_equations(
                    inlet_blocks=inlet_blocks, mixed_block=mixed_block
                )
            elif (
                self.config.momentum_mixing_type ==
                MomentumMixingType.minimize_and_equality
            ):
                self.add_pressure_minimization_equations(
                    inlet_blocks=inlet_blocks, mixed_block=mixed_block
                )
                self.add_pressure_equality_equations(
                    inlet_blocks=inlet_blocks, mixed_block=mixed_block
                )
                self.pressure_equality_constraints.deactivate()
            elif self.config.momentum_mixing_type == MomentumMixingType.none:
                pass
            else:
                raise ConfigurationError(
                    "{} recieved unrecognised value for "
                    "momentum_mixing_type argument. This "
                    "should not occur, so please contact "
                    "the IDAES developers with this bug.".format(self.name)
                    )
        except PropertyNotSupportedError:
            raise PropertyNotSupportedError(
                "{} The property package supplied for this unit does not "
                "appear to support pressure, which is required for momentum "
                "mixing. Please set momentum_mixing_type to "
                "MomentumMixingType.none or provide a property package which "
                "supports pressure.".format(self.name))

        self.add_port_objects(inlet_list, inlet_blocks, mixed_block)

    def create_inlet_list(self):
        """
        Create list of inlet stream names based on config arguments.

        Returns:
            list of strings
        """
        if (self.config.inlet_list is not None and
                self.config.num_inlets is not None):
            # If both arguments provided and not consistent, raise Exception
            if len(self.config.inlet_list) != self.config.num_inlets:
                raise ConfigurationError(
                    "{} Mixer provided with both inlet_list and "
                    "num_inlets arguments, which were not consistent ("
                    "length of inlet_list was not equal to num_inlets). "
                    "PLease check your arguments for consistency, and "
                    "note that it is only necessary to provide one of "
                    "these arguments.".format(self.name)
                )
        elif self.config.inlet_list is None and self.config.num_inlets is None:
            # If no arguments provided for inlets, default to num_inlets = 2
            self.config.num_inlets = 2

        # Create a list of names for inlet StateBlocks
        if self.config.inlet_list is not None:
            inlet_list = self.config.inlet_list
        else:
            inlet_list = [
                "inlet_" + str(n) for n in range(1, self.config.num_inlets + 1)
            ]

        return inlet_list

    def add_inlet_state_blocks(self, inlet_list):
        """
        Construct StateBlocks for all inlet streams.

        Args:
            list of strings to use as StateBlock names

        Returns:
            list of StateBlocks
        """
        # Setup StateBlock argument dict
        tmp_dict = dict(**self.config.property_package_args)
        tmp_dict["has_phase_equilibrium"] = False
        tmp_dict["defined_state"] = True

        # Create empty list to hold StateBlocks for return
        inlet_blocks = []

        # Create an instance of StateBlock for all inlets
        for i in inlet_list:
            i_obj = self.config.property_package.build_state_block(
                self.flowsheet().config.time,
                doc="Material properties at inlet",
                default=tmp_dict,
            )

            setattr(self, i + "_state", i_obj)

            inlet_blocks.append(getattr(self, i + "_state"))

        return inlet_blocks

    def add_mixed_state_block(self):
        """
        Constructs StateBlock to represent mixed stream.

        Returns:
            New StateBlock object
        """
        # Setup StateBlock argument dict
        tmp_dict = dict(**self.config.property_package_args)
        tmp_dict["has_phase_equilibrium"] = self.config.has_phase_equilibrium
        tmp_dict["defined_state"] = False

        self.mixed_state = self.config.property_package.build_state_block(
            self.flowsheet().config.time,
            doc="Material properties of mixed stream",
            default=tmp_dict,
        )

        return self.mixed_state

    def get_mixed_state_block(self):
        """
        Validates StateBlock provided in user arguments for mixed stream.

        Returns:
            The user-provided StateBlock or an Exception
        """
        # Sanity check to make sure method is not called when arg missing
        if self.config.mixed_state_block is None:
            raise BurntToast(
                "{} get_mixed_state_block method called when "
                "mixed_state_block argument is None. This should "
                "not happen.".format(self.name)
            )

        # Check that the user-provided StateBlock uses the same prop pack
        if (
            self.config.mixed_state_block[
                self.flowsheet().config.time.first()
            ].config.parameters
            != self.config.property_package
        ):
            raise ConfigurationError(
                "{} StateBlock provided in mixed_state_block argument "
                "does not come from the same property package as "
                "provided in the property_package argument. All "
                "StateBlocks within a Mixer must use the same "
                "property package.".format(self.name)
            )

        return self.config.mixed_state_block

    def add_material_mixing_equations(self, inlet_blocks,
                                      mixed_block, mb_type):
        """
        Add material mixing equations.
        """
        pp = self.config.property_package
        # Get phase component list(s)
        pc_set = mixed_block.phase_component_set

        # Get units metadata
        units = pp.get_metadata()

        flow_basis = mixed_block[
            self.flowsheet().config.time.first()].get_material_flow_basis()
        if flow_basis == MaterialFlowBasis.molar:
            flow_units = units.get_derived_units("flow_mole")
        elif flow_basis == MaterialFlowBasis.mass:
            flow_units = units.get_derived_units("flow_mass")
        else:
            # Let this pass for now with no units
            flow_units = None

        if mb_type == MaterialBalanceType.componentPhase:
            # Create equilibrium generation term and constraints if required
            if self.config.has_phase_equilibrium is True:
                try:
                    self.phase_equilibrium_generation = Var(
                        self.flowsheet().config.time,
                        pp.phase_equilibrium_idx,
                        domain=Reals,
                        doc="Amount of generation in unit by phase equilibria",
                        units=flow_units
                    )
                except AttributeError:
                    raise PropertyNotSupportedError(
                        "{} Property package does not contain a list of phase "
                        "equilibrium reactions (phase_equilibrium_idx), "
                        "thus does not support phase equilibrium."
                        .format(self.name)
                    )

            # Define terms to use in mixing equation
            def phase_equilibrium_term(b, t, p, j):
                if self.config.has_phase_equilibrium:
                    sd = {}
                    for r in pp.phase_equilibrium_idx:
                        if pp.phase_equilibrium_list[r][0] == j:
                            if (
                                pp.phase_equilibrium_list[r][1][
                                    0
                                ]
                                == p
                            ):
                                sd[r] = 1
                            elif (
                                pp.phase_equilibrium_list[r][1][
                                    1
                                ]
                                == p
                            ):
                                sd[r] = -1
                            else:
                                sd[r] = 0
                        else:
                            sd[r] = 0

                    return sum(
                        b.phase_equilibrium_generation[t, r] * sd[r] for r in
                        pp.phase_equilibrium_idx
                    )
                else:
                    return 0

            # Write phase-component balances
            @self.Constraint(
                self.flowsheet().config.time,
                pc_set,
                doc="Material mixing equations",
            )
            def material_mixing_equations(b, t, p, j):
                if (p, j) in pc_set:
                    return 0 == (
                        sum(
                            inlet_blocks[i][t].get_material_flow_terms(p, j)
                            for i in range(len(inlet_blocks))
                        )
                        - mixed_block[t].get_material_flow_terms(p, j)
                        + phase_equilibrium_term(b, t, p, j)
                    )
                else:
                    return Constraint.Skip

        elif mb_type == MaterialBalanceType.componentTotal:
            # Write phase-component balances
            @self.Constraint(
                self.flowsheet().config.time,
                mixed_block.component_list,
                doc="Material mixing equations",
            )
            def material_mixing_equations(b, t, j):
                return 0 == sum(
                    sum(
                        inlet_blocks[i][t].get_material_flow_terms(p, j)
                        for i in range(len(inlet_blocks))
                    )
                    - mixed_block[t].get_material_flow_terms(p, j)
                    for p in mixed_block.phase_list
                    if (p, j) in pc_set
                )

        elif mb_type == MaterialBalanceType.total:
            # Write phase-component balances
            @self.Constraint(
                self.flowsheet().config.time, doc="Material mixing equations"
            )
            def material_mixing_equations(b, t):
                return 0 == sum(
                    sum(
                        sum(
                            inlet_blocks[i][t].get_material_flow_terms(p, j)
                            for i in range(len(inlet_blocks))
                        )
                        - mixed_block[t].get_material_flow_terms(p, j)
                        for j in mixed_block.component_list
                        if (p, j) in pc_set
                    )
                    for p in mixed_block.phase_list
                )

        elif mb_type == MaterialBalanceType.elementTotal:
            raise ConfigurationError(
                "{} Mixers do not support elemental "
                "material balances.".format(self.name)
            )
        elif mb_type == MaterialBalanceType.none:
            pass
        else:
            raise BurntToast(
                "{} Mixer received unrecognised value for "
                "material_balance_type. This should not happen, "
                "please report this bug to the IDAES developers."
                .format(self.name)
            )

    def add_energy_mixing_equations(self, inlet_blocks, mixed_block):
        """
        Add energy mixing equations (total enthalpy balance).
        """

        @self.Constraint(self.flowsheet().config.time, doc="Energy balances")
        def enthalpy_mixing_equations(b, t):
            return 0 == (
                sum(
                    sum(
                        inlet_blocks[i][t].get_enthalpy_flow_terms(p)
                        for p in mixed_block.phase_list
                    )
                    for i in range(len(inlet_blocks))
                )
                - sum(
                    mixed_block[t].get_enthalpy_flow_terms(p)
                    for p in mixed_block.phase_list
                )
            )

    def add_pressure_minimization_equations(self, inlet_blocks, mixed_block):
        """
        Add pressure minimization equations. This is done by sequential
        comparisons of each inlet to the minimum pressure so far, using
        the IDAES smooth minimum fuction.
        """
        if not hasattr(self, "inlet_idx"):
            self.inlet_idx = RangeSet(len(inlet_blocks))

        # Get units metadata
        units = self.config.property_package.get_metadata()

        # Add variables
        self.minimum_pressure = Var(
            self.flowsheet().config.time,
            self.inlet_idx,
            doc="Variable for calculating minimum inlet pressure",
            units=units.get_derived_units("pressure")
        )

        self.eps_pressure = Param(
            mutable=True,
            initialize=1e-3,
            domain=PositiveReals,
            doc="Smoothing term for minimum inlet pressure",
            units=units.get_derived_units("pressure")
        )

        # Calculate minimum inlet pressure
        @self.Constraint(
            self.flowsheet().config.time,
            self.inlet_idx,
            doc="Calculation for minimum inlet pressure",
        )
        def minimum_pressure_constraint(b, t, i):
            if i == self.inlet_idx.first():
                return self.minimum_pressure[t, i] == (
                    inlet_blocks[i - 1][t].pressure)
            else:
                return self.minimum_pressure[t, i] == (
                    smooth_min(
                        self.minimum_pressure[t, i - 1],
                        inlet_blocks[i - 1][t].pressure,
                        self.eps_pressure,
                    )
                )

        # Set inlet pressure to minimum pressure
        @self.Constraint(
            self.flowsheet().config.time, doc="Link pressure to control volume"
        )
        def mixture_pressure(b, t):
            return mixed_block[t].pressure == (
                self.minimum_pressure[t, self.inlet_idx.last()]
            )

    def add_pressure_equality_equations(self, inlet_blocks, mixed_block):
        """
        Add pressure equality equations. Note that this writes a number of
        constraints equal to the number of inlets, enforcing equality between
        all inlets and the mixed stream.
        """
        if not hasattr(self, "inlet_idx"):
            self.inlet_idx = RangeSet(len(inlet_blocks))

        # Create equality constraints
        @self.Constraint(
            self.flowsheet().config.time,
            self.inlet_idx,
            doc="Calculation for minimum inlet pressure",
        )
        def pressure_equality_constraints(b, t, i):
            return mixed_block[t].pressure == inlet_blocks[i - 1][t].pressure

    def add_port_objects(self, inlet_list, inlet_blocks, mixed_block):
        """
        Adds Port objects if required.

        Args:
            a list of inlet StateBlock objects
            a mixed state StateBlock object

        Returns:
            None
        """
        if self.config.construct_ports is True:
            # Add ports
            for p in inlet_list:
                i_state = getattr(self, p + "_state")
                self.add_port(name=p, block=i_state, doc="Inlet Port")
            self.add_port(name="outlet", block=mixed_block, doc="Outlet Port")

    def model_check(blk):
        """
        This method executes the model_check methods on the associated state
        blocks (if they exist). This method is generally called by a unit model
        as part of the unit's model_check method.

        Args:
            None

        Returns:
            None
        """
        # Try property block model check
        for t in blk.flowsheet().config.time:
            try:
                inlet_list = blk.create_inlet_list()
                for i in inlet_list:
                    i_block = getattr(blk, i + "_state")
                    i_block[t].model_check()
            except AttributeError:
                _log.warning(
                    "{} Mixer inlet property block has no model "
                    "checks. To correct this, add a model_check "
                    "method to the associated StateBlock class."
                    .format(blk.name)
                )
            try:
                if blk.config.mixed_state_block is None:
                    blk.mixed_state[t].model_check()
                else:
                    blk.config.mixed_state_block.model_check()
            except AttributeError:
                _log.warning(
                    "{} Mixer outlet property block has no "
                    "model checks. To correct this, add a "
                    "model_check method to the associated "
                    "StateBlock class.".format(blk.name)
                )

    def use_minimum_inlet_pressure_constraint(self):
        """Activate the mixer pressure = mimimum inlet pressure constraint and
        deactivate the mixer pressure and all inlet pressures are equal
        constraints. This should only be used when momentum_mixing_type ==
        MomentumMixingType.minimize_and_equality.
        """
        if (self.config.momentum_mixing_type !=
                MomentumMixingType.minimize_and_equality):
            _log.warning(
                """use_minimum_inlet_pressure_constraint() can only be used
                when momentum_mixing_type ==
                MomentumMixingType.minimize_and_equality"""
            )
            return
        self.minimum_pressure_constraint.activate()
        self.pressure_equality_constraints.deactivate()

    def use_equal_pressure_constraint(self):
        """Deactivate the mixer pressure = mimimum inlet pressure constraint
        and activate the mixer pressure and all inlet pressures are equal
        constraints. This should only be used when momentum_mixing_type ==
        MomentumMixingType.minimize_and_equality.
        """
        if (self.config.momentum_mixing_type !=
                MomentumMixingType.minimize_and_equality):
            _log.warning(
                """use_equal_pressure_constraint() can only be used when
                momentum_mixing_type ==
                MomentumMixingType.minimize_and_equality"""
            )
            return
        self.minimum_pressure_constraint.deactivate()
        self.pressure_equality_constraints.activate()

<<<<<<< HEAD
    def initialize(
        blk, outlvl=idaeslog.NOTSET, optarg={}, solver="ipopt", hold_state=False):
=======
    def initialize(blk, outlvl=idaeslog.NOTSET, optarg={},
                   solver=None, hold_state=False):
>>>>>>> 3a79199b
        """
        Initialization routine for mixer.

        Keyword Arguments:
            outlvl : sets output level of initialization routine
            optarg : solver options dictionary object (default={})
            solver : str indicating whcih solver to use during
                     initialization (default = None, use default solver)
            hold_state : flag indicating whether the initialization routine
                     should unfix any state variables fixed during
                     initialization, **default** - False. **Valid values:**
                     **True** - states variables are not unfixed, and a dict of
                     returned containing flags for which states were fixed
                     during initialization, **False** - state variables are
                     unfixed after initialization by calling the release_state
                     method.

        Returns:
            If hold_states is True, returns a dict containing flags for which
            states were fixed during initialization.
        """
        init_log = idaeslog.getInitLogger(blk.name, outlvl, tag="unit")
        solve_log = idaeslog.getSolveLogger(blk.name, outlvl, tag="unit")

        # Create solver
        opt = get_solver(solver, optarg)

        # Initialize inlet state blocks
        flags = {}
        inlet_list = blk.create_inlet_list()
        i_block_list = []
        for i in inlet_list:
            i_block = getattr(blk, i + "_state")
            i_block_list.append(i_block)
            flags[i] = {}
            flags[i] = i_block.initialize(
                outlvl=outlvl,
                optarg=optarg,
                solver=solver,
                hold_state=True,
            )

        # Initialize mixed state block
        if blk.config.mixed_state_block is None:
            mblock = blk.mixed_state
        else:
            mblock = blk.config.mixed_state_block

        o_flags = {}
        # Calculate initial guesses for mixed stream state
        for t in blk.flowsheet().config.time:
            # Iterate over state vars as defined by property package
            s_vars = mblock[t].define_state_vars()
            for s in s_vars:
                i_vars = []
                for k in s_vars[s]:
                    # Record whether variable was fixed or not
                    o_flags[t, s, k] = s_vars[s][k].fixed

                    # If fixed, use current value
                    # otherwise calculate guess from mixed state
                    if not s_vars[s][k].fixed:
                        for i in range(len(i_block_list)):
                            i_vars.append(
                                getattr(i_block_list[i][t],
                                        s_vars[s].local_name)
                            )

                        if s == "pressure":
                            # If pressure, use minimum as initial guess
                            mblock[t].pressure.value = min(
                                i_block_list[i][t].pressure.value
                                for i in range(len(i_block_list))
                            )
                        elif "flow" in s:
                            # If a "flow" variable (i.e. extensive), sum inlets
                            for k in s_vars[s]:
                                s_vars[s][k].value = sum(
                                    i_vars[i][k].value for i in range(
                                        len(i_block_list))
                                )
                        else:
                            # Otherwise use average of inlets
                            for k in s_vars[s]:
                                s_vars[s][k].value = sum(
                                    i_vars[i][k].value for i in range(
                                        len(i_block_list))
                                ) / len(i_block_list)

        mblock.initialize(
            outlvl=outlvl,
            optarg=optarg,
            solver=solver,
            hold_state=False,
        )

        # Revert fixed status of variables to what they were before
        for t in blk.flowsheet().config.time:
            s_vars = mblock[t].define_state_vars()
            for s in s_vars:
                for k in s_vars[s]:
                    s_vars[s][k].fixed = o_flags[t, s, k]

        if blk.config.mixed_state_block is None:
            if (
                hasattr(blk, "pressure_equality_constraints")
                and blk.pressure_equality_constraints.active is True
            ):
                blk.pressure_equality_constraints.deactivate()
                for t in blk.flowsheet().config.time:
                    sys_press = getattr(
                        blk,
                        blk.create_inlet_list()[0] + "_state")[t].pressure
                    blk.mixed_state[t].pressure.fix(sys_press.value)
                with idaeslog.solver_log(solve_log, idaeslog.DEBUG)as slc:
                    res = opt.solve(blk, tee=slc.tee)
                blk.pressure_equality_constraints.activate()
                for t in blk.flowsheet().config.time:
                    blk.mixed_state[t].pressure.unfix()
            else:
                with idaeslog.solver_log(solve_log, idaeslog.DEBUG) as slc:
                    res = opt.solve(blk, tee=slc.tee)

            init_log.info(
                "Initialization Complete: {}".format(idaeslog.condition(res))
            )
        else:
            init_log.info("Initialization Complete.")

        if hold_state is True:
            return flags
        else:
            blk.release_state(flags, outlvl=outlvl)

    def release_state(blk, flags, outlvl=idaeslog.NOTSET):
        """
        Method to release state variables fixed during initialization.

        Keyword Arguments:
            flags : dict containing information of which state variables
                    were fixed during initialization, and should now be
                    unfixed. This dict is returned by initialize if
                    hold_state = True.
            outlvl : sets output level of logging

        Returns:
            None
        """
        inlet_list = blk.create_inlet_list()
        for i in inlet_list:
            i_block = getattr(blk, i + "_state")
            i_block.release_state(flags[i], outlvl=outlvl)

    def _get_stream_table_contents(self, time_point=0):
        io_dict = {}
        inlet_list = self.create_inlet_list()
        for i in inlet_list:
            io_dict[i] = getattr(self, i + "_state")
        if self.config.mixed_state_block is None:
            io_dict["Outlet"] = self.mixed_state
        else:
            io_dict["Outlet"] = self.config.mixed_state_block
        return create_stream_table_dataframe(io_dict, time_point=time_point)

    def calculate_scaling_factors(self):
        super().calculate_scaling_factors()
        mb_type = self.config.material_balance_type

        if hasattr(self, "material_mixing_equations"):
            if mb_type == MaterialBalanceType.componentPhase:
                for (t, p, j), c in self.material_mixing_equations.items():
                    flow_term = self.mixed_state[t].get_material_flow_terms(p, j)
                    s = iscale.get_scaling_factor(flow_term, default=1)
                    iscale.constraint_scaling_transform(c, s)
            elif mb_type == MaterialBalanceType.componentTotal:
                for (t, j), c in self.material_mixing_equations.items():
                    for i, p in enumerate(self.mixed_state.phase_list):
                        ft = self.mixed_state[t].get_material_flow_terms(p, j)
                        if i == 0:
                            s = iscale.get_scaling_factor(ft, default=1)
                        else:
                            _s = iscale.get_scaling_factor(ft, default=1)
                            s = _s if _s < s else s
                    iscale.constraint_scaling_transform(c, s)
            elif mb_type == MaterialBalanceType.total:
                pc_set = self.mixed_state.phase_component_set
                for t, c in self.material_mixing_equations.items():
                    for i, (p, j) in enumerate(pc_set):
                        ft = self.mixed_state[t].get_material_flow_terms(p, j)
                        if i == 0:
                            s = iscale.get_scaling_factor(ft, default=1)
                        else:
                            _s = iscale.get_scaling_factor(ft, default=1)
                            s = _s if _s < s else s
                    iscale.constraint_scaling_transform(c, s)<|MERGE_RESOLUTION|>--- conflicted
+++ resolved
@@ -815,13 +815,8 @@
         self.minimum_pressure_constraint.deactivate()
         self.pressure_equality_constraints.activate()
 
-<<<<<<< HEAD
-    def initialize(
-        blk, outlvl=idaeslog.NOTSET, optarg={}, solver="ipopt", hold_state=False):
-=======
     def initialize(blk, outlvl=idaeslog.NOTSET, optarg={},
                    solver=None, hold_state=False):
->>>>>>> 3a79199b
         """
         Initialization routine for mixer.
 
