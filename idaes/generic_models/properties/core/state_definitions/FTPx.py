##############################################################################
# Institute for the Design of Advanced Energy Systems Process Systems
# Engineering Framework (IDAES PSE Framework) Copyright (c) 2018-2020, by the
# software owners: The Regents of the University of California, through
# Lawrence Berkeley National Laboratory,  National Technology & Engineering
# Solutions of Sandia, LLC, Carnegie Mellon University, West Virginia
# University Research Corporation, et al. All rights reserved.
#
# Please see the files COPYRIGHT.txt and LICENSE.txt for full copyright and
# license information, respectively. Both files are also available online
# at the URL "https://github.com/IDAES/idaes-pse".
##############################################################################
"""
Methods for setting up FTPx as the state variables in a generic property
package
"""

from pyomo.environ import \
    Constraint, Expression, NonNegativeReals, Var, value, units as pyunits

from idaes.core import (MaterialFlowBasis,
                        MaterialBalanceType,
                        EnergyBalanceType)
from idaes.generic_models.properties.core.generic.utility import \
    get_bounds_from_config, get_method, GenericPropertyPackageError
from idaes.core.util.exceptions import ConfigurationError
import idaes.logger as idaeslog
<<<<<<< HEAD
from .electrolyte_states import define_electrolyte_state
=======
import idaes.core.util.scaling as iscale
>>>>>>> 1e05ed1f

# Set up logger
_log = idaeslog.getLogger(__name__)


def set_metadata(b):
    # This is the default assumption for state vars, so we don't need to change
    # the metadata dict
    pass


def define_state(b):
    # FTPx formulation always requires a flash, so set flag to True
    # TODO: should have some checking to make sure developers implement this properly
    b.always_flash = True

    units = b.params.get_metadata().derived_units

    # Check that only necessary state_bounds are defined
    expected_keys = ["flow_mol", "temperature", "pressure"]
    if (b.params.config.state_bounds is not None and
            any(b.params.config.state_bounds.keys()) not in expected_keys):
        for k in b.params.config.state_bounds.keys():
            if "mole_frac" in k:
                _log.warning("{} - found state_bounds argument for {}."
                             " Mole fraction bounds are set automatically and "
                             "this argument will be ignored."
                             .format(b.name, k))
            elif k not in expected_keys:
                raise ConfigurationError(
                    "{} - found unexpected state_bounds key {}. Please ensure "
                    "bounds are provided only for expected state variables "
                    "and that you have typed the variable names correctly."
                    .format(b.name, k))

    # Get bounds and initial values from config args
    f_bounds, f_init = get_bounds_from_config(
        b, "flow_mol", units["flow_mole"])
    t_bounds, t_init = get_bounds_from_config(
        b, "temperature", units["temperature"])
    p_bounds, p_init = get_bounds_from_config(
        b, "pressure", units["pressure"])

    # Add state variables
    b.flow_mol = Var(initialize=f_init,
                     domain=NonNegativeReals,
                     bounds=f_bounds,
                     doc=' Total molar flowrate',
                     units=units["flow_mole"])
    b.mole_frac_comp = Var(b.component_list,
                           bounds=(0, None),
                           initialize=1 / len(b.component_list),
                           doc='Mixture mole fractions',
                           units=None)
    b.pressure = Var(initialize=p_init,
                     domain=NonNegativeReals,
                     bounds=p_bounds,
                     doc='State pressure',
                     units=units["pressure"])
    b.temperature = Var(initialize=t_init,
                        domain=NonNegativeReals,
                        bounds=t_bounds,
                        doc='State temperature',
                        units=units["temperature"])

    # Add supporting variables
    if f_init is None:
        fp_init = None
    else:
        fp_init = f_init / len(b.phase_list)

    b.flow_mol_phase = Var(b.phase_list,
                           initialize=fp_init,
                           domain=NonNegativeReals,
                           bounds=f_bounds,
                           doc='Phase molar flow rates',
                           units=units["flow_mole"])

    b.mole_frac_phase_comp = Var(
        b.phase_component_set,
        initialize=1/len(b.component_list),
        bounds=(0, None),
        doc='Phase mole fractions',
        units=None)

    def Fpc_expr(b, p, j):
        return b.flow_mol_phase[p] * b.mole_frac_phase_comp[p, j]
    b.flow_mol_phase_comp = Expression(
        b.phase_component_set,
        rule=Fpc_expr,
        doc='Phase-component molar flowrates')

    b.phase_frac = Var(
        b.phase_list,
        initialize=1/len(b.phase_list),
        bounds=(0, None),
        doc='Phase fractions',
        units=None)

    # Add supporting constraints
    if b.config.defined_state is False:
        # applied at outlet only
        b.sum_mole_frac_out = Constraint(
            expr=1 == sum(b.mole_frac_comp[i] for i in b.component_list))

    if len(b.phase_list) == 1:
        def rule_total_mass_balance(b):
            return b.flow_mol_phase[b.phase_list[1]] == b.flow_mol
        b.total_flow_balance = Constraint(rule=rule_total_mass_balance)

        def rule_comp_mass_balance(b, i):
            return b.mole_frac_comp[i] == \
                b.mole_frac_phase_comp[b.phase_list[1], i]
        b.component_flow_balances = Constraint(b.component_list,
                                               rule=rule_comp_mass_balance)

        def rule_phase_frac(b, p):
            return b.phase_frac[p] == 1
        b.phase_fraction_constraint = Constraint(b.phase_list,
                                                 rule=rule_phase_frac)

    elif len(b.phase_list) == 2:
        # For two phase, use Rachford-Rice formulation
        def rule_total_mass_balance(b):
            return sum(b.flow_mol_phase[p] for p in b.phase_list) == \
                b.flow_mol
        b.total_flow_balance = Constraint(rule=rule_total_mass_balance)

        def rule_comp_mass_balance(b, i):
            return b.flow_mol*b.mole_frac_comp[i] == sum(
                b.flow_mol_phase[p]*b.mole_frac_phase_comp[p, i]
                for p in b.phase_list
                if (p, i) in b.phase_component_set)
        b.component_flow_balances = Constraint(b.component_list,
                                               rule=rule_comp_mass_balance)

        def rule_mole_frac(b):
            return sum(b.mole_frac_phase_comp[b.phase_list[1], i]
                       for i in b.component_list
                       if (b.phase_list[1], i) in b.phase_component_set) -\
                sum(b.mole_frac_phase_comp[b.phase_list[2], i]
                    for i in b.component_list
                    if (b.phase_list[2], i) in b.phase_component_set) == 0
        b.sum_mole_frac = Constraint(rule=rule_mole_frac)

        def rule_phase_frac(b, p):
            return b.phase_frac[p]*b.flow_mol == b.flow_mol_phase[p]
        b.phase_fraction_constraint = Constraint(b.phase_list,
                                                 rule=rule_phase_frac)

    else:
        # Otherwise use a general formulation
        def rule_comp_mass_balance(b, i):
            return b.flow_mol*b.mole_frac_comp[i] == sum(
                b.flow_mol_phase[p]*b.mole_frac_phase_comp[p, i]
                for p in b.phase_list
                if (p, i) in b.phase_component_set)
        b.component_flow_balances = Constraint(b.component_list,
                                               rule=rule_comp_mass_balance)

        def rule_mole_frac(b, p):
            return sum(b.mole_frac_phase_comp[p, i]
                       for i in b.component_list
                       if (p, i) in b.phase_component_set) == 1
        b.sum_mole_frac = Constraint(b.phase_list,
                                     rule=rule_mole_frac)

        def rule_phase_frac(b, p):
            return b.phase_frac[p]*b.flow_mol == b.flow_mol_phase[p]
        b.phase_fraction_constraint = Constraint(b.phase_list,
                                                 rule=rule_phase_frac)

    if b.params._electrolyte:
        define_electrolyte_state(b)

    # -------------------------------------------------------------------------
    # General Methods
    def get_material_flow_terms_FTPx(p, j):
        """Create material flow terms for control volume."""
        return b.flow_mol_phase_comp[p, j]
    b.get_material_flow_terms = get_material_flow_terms_FTPx

    def get_enthalpy_flow_terms_FTPx(p):
        """Create enthalpy flow terms."""
        return b.flow_mol_phase[p] * b.enth_mol_phase[p]
    b.get_enthalpy_flow_terms = get_enthalpy_flow_terms_FTPx

    def get_material_density_terms_FTPx(p, j):
        """Create material density terms."""
        return b.dens_mol_phase[p] * b.mole_frac_phase_comp[p, j]
    b.get_material_density_terms = get_material_density_terms_FTPx

    def get_energy_density_terms_FTPx(p):
        """Create energy density terms."""
        return b.dens_mol_phase[p] * b.enth_mol_phase[p]
    b.get_energy_density_terms = get_energy_density_terms_FTPx

    def default_material_balance_type_FTPx():
        return MaterialBalanceType.componentTotal
    b.default_material_balance_type = default_material_balance_type_FTPx

    def default_energy_balance_type_FTPx():
        return EnergyBalanceType.enthalpyTotal
    b.default_energy_balance_type = default_energy_balance_type_FTPx

    def get_material_flow_basis_FTPx():
        return MaterialFlowBasis.molar
    b.get_material_flow_basis = get_material_flow_basis_FTPx

    def define_state_vars_FTPx():
        """Define state vars."""
        return {"flow_mol": b.flow_mol,
                "mole_frac_comp": b.mole_frac_comp,
                "temperature": b.temperature,
                "pressure": b.pressure}
    b.define_state_vars = define_state_vars_FTPx

    def define_display_vars_FTPx():
        """Define display vars."""
        return {"Total Molar Flowrate": b.flow_mol,
                "Total Mole Fraction": b.mole_frac_comp,
                "Temperature": b.temperature,
                "Pressure": b.pressure}
    b.define_display_vars = define_display_vars_FTPx


def state_initialization(b):
    for p in b.phase_list:
        # Start with phase mole fractions equal to total mole fractions
        for j in b.components_in_phase(p):
            b.mole_frac_phase_comp[p, j].value = b.mole_frac_comp[j].value

        b.flow_mol_phase[p].value = value(
                        b.flow_mol / len(b.phase_list))

        # Try to refine guesses - Check phase type
        pobj = b.params.get_phase(p)

        if not hasattr(b.params, "_pe_pairs"):
            return

        if pobj.is_liquid_phase():
            tbub = None
            tdew = None
            for pp in b.params._pe_pairs:
                # Look for a VLE pair with this phase - should only be 1
                if ((pp[0] == p and
                     b.params.get_phase(pp[1]).is_vapor_phase()) or
                    (pp[1] == p and
                     b.params.get_phase(pp[0]).is_vapor_phase())):
                    # Get bubble and dew points
                    if hasattr(b, "eq_temperature_bubble"):
                        try:
                            tbub = b.temperature_bubble[pp].value
                        except KeyError:
                            pass
                    if hasattr(b, "eq_temperature_dew"):
                        try:
                            tdew = b.temperature_dew[pp].value
                        except KeyError:
                            pass
                    break

            if tbub is None and tdew is None:
                # No VLE pair found, or no bubble and dew point
                # Do nothing
                pass
            elif tdew is not None and b.temperature.value > tdew:
                # Pure vapour
                b.flow_mol_phase[p].value = value(1e-5*b.flow_mol)
                b.phase_frac[p].value = 1e-5

                for j in b.component_list:
                    if (p, j) in b.phase_component_set:
                        b.mole_frac_phase_comp[p, j].value = \
                            b._mole_frac_tdew[pp, j].value
            elif tbub is not None and b.temperature.value < tbub:
                # Pure liquid
                b.flow_mol_phase[p].value = value(b.flow_mol)
                b.phase_frac[p].value = 1

                for j in b.component_list:
                    if (p, j) in b.phase_component_set:
                        b.mole_frac_phase_comp[p, j].value = \
                            b.mole_frac_comp[j].value
            elif tbub is not None and tdew is not None:
                # Two-phase with bounds two-phase region
                # Thanks to Rahul Gandhi for the method
                vapRatio = value((b.temperature-tbub) / (tdew-tbub))

                b.flow_mol_phase["Liq"].value = value((1-vapRatio)*b.flow_mol)

                try:
                    for p2, j in b.phase_component_set:
                        if p2 == p:
                            psat_j = value(get_method(
                                b, "pressure_sat_comp", j)(
                                    b,
                                    b.params.get_component(j),
                                    b.temperature))
                            kfact = value(psat_j / b.pressure)

                            b.mole_frac_phase_comp["Liq", j].value = value(
                                b.mole_frac_comp[j]/(1+vapRatio*(kfact-1)))
                except GenericPropertyPackageError:
                    # No method for calculating Psat, use default values
                    pass
            else:
                # Two-phase, but with non-vaporizables and/or non-condensables
                pass

        elif pobj.is_vapor_phase():
            # Look for a VLE pair with this phase - will go with 1st found
            tbub = None
            tdew = None
            for pp in b.params._pe_pairs:
                if ((pp[0] == p and
                     b.params.get_phase(pp[1]).is_liquid_phase()) or
                    (pp[1] == p and
                     b.params.get_phase(pp[0]).is_liquid_phase())):
                    # Get bubble and dew points
                    if hasattr(b, "eq_temperature_bubble"):
                        try:
                            tbub = b.temperature_bubble[pp].value
                        except KeyError:
                            pass
                    if hasattr(b, "eq_temperature_dew"):
                        try:
                            tdew = b.temperature_dew[pp].value
                        except KeyError:
                            pass
                    break

            if tbub is None and tdew is None:
                # No VLE pair found, or no bubble and dew point
                # Do nothing
                pass
            elif tdew is not None and b.temperature.value > tdew:
                # Pure vapour
                b.flow_mol_phase[p].value = value(b.flow_mol)
                b.phase_frac[p].value = 1

                for j in b.component_list:
                    if (p, j) in b.phase_component_set:
                        b.mole_frac_phase_comp[p, j].value = \
                            b.mole_frac_comp[j].value
            elif tbub is not None and b.temperature.value < tbub:
                # Pure liquid
                b.flow_mol_phase[p].value = value(1e-5*b.flow_mol)
                b.phase_frac[p].value = 1e-5

                for j in b.component_list:
                    if (p, j) in b.phase_component_set:
                        b.mole_frac_phase_comp[p, j].value = \
                            b._mole_frac_tbub[pp, j].value
            elif tbub is not None and tdew is not None:
                # Two-phase with bounds two-phase region
                # Thanks to Rahul Gandhi for the method
                vapRatio = value((b.temperature-tbub) / (tdew-tbub))

                b.flow_mol_phase["Liq"].value = value((1-vapRatio)*b.flow_mol)

                try:
                    for p2, j in b.phase_component_set:
                        if p2 == p:
                            psat_j = value(get_method(
                                b, "pressure_sat_comp", j)(
                                    b,
                                    b.params.get_component(j),
                                    b.temperature))
                            kfact = value(psat_j / b.pressure)

                            b.mole_frac_phase_comp["Vap", j].value = value(
                                b.mole_frac_comp[j] /
                                (1+vapRatio*(kfact-1))*kfact)
                except GenericPropertyPackageError:
                    # No method for calculating Psat, use default values
                    pass
            else:
                # Two-phase, but with non-vaporizables and/or non-condensables
                pass


def define_default_scaling_factors(b):
    """
    Method to set default scaling factors for the property package. Scaling
    factors are based on the default initial value for each variable provided
    in the state_bounds config argument.
    """
    # Get bounds and initial values from config args
    units = b.get_metadata().derived_units
    state_bounds = b.config.state_bounds

    if state_bounds is None:
        return

    try:
        f_bounds = state_bounds["flow_mol"]
        if len(f_bounds) == 4:
            f_init = pyunits.convert_value(f_bounds[1],
                                           from_units=f_bounds[3],
                                           to_units=units["flow_mole"])
        else:
            f_init = f_bounds[1]
    except KeyError:
        f_init = 1

    try:
        p_bounds = state_bounds["pressure"]
        if len(p_bounds) == 4:
            p_init = pyunits.convert_value(p_bounds[1],
                                           from_units=p_bounds[3],
                                           to_units=units["pressure"])
        else:
            p_init = p_bounds[1]
    except KeyError:
        p_init = 1

    try:
        t_bounds = state_bounds["temperature"]
        if len(t_bounds) == 4:
            t_init = pyunits.convert_value(t_bounds[1],
                                           from_units=t_bounds[3],
                                           to_units=units["temperature"])
        else:
            t_init = t_bounds[1]
    except KeyError:
        t_init = 1

    # Set default scaling factors
    b.set_default_scaling("flow_mol", 1/f_init)
    b.set_default_scaling("flow_mol_phase", 1/f_init)
    b.set_default_scaling("flow_mol_comp", 1/f_init)
    b.set_default_scaling("flow_mol_phase_comp", 1/f_init)
    b.set_default_scaling("pressure", 1/p_init)
    b.set_default_scaling("temperature", 1/t_init)


def calculate_scaling_factors(b):
    sf_flow = iscale.get_scaling_factor(
        b.flow_mol, default=1, warning=True)
    sf_mf = iscale.get_scaling_factor(
        b.mole_frac_phase_comp, default=1e3, warning=True)

    if b.config.defined_state is False:
        iscale.constraint_scaling_transform(b.sum_mole_frac_out, sf_mf)

    if len(b.phase_list) == 1:
        iscale.constraint_scaling_transform(b.total_flow_balance, sf_flow)

        for j in b.component_list:
            sf_j = sf_mf = iscale.get_scaling_factor(
                b.mole_frac_phase_comp[j], default=1e3, warning=True)
            iscale.constraint_scaling_transform(
                b.component_flow_balances[j], sf_j)

        # b.phase_fraction_constraint is well scaled

    elif len(b.phase_list) == 2:
        iscale.constraint_scaling_transform(b.total_flow_balance, sf_flow)

        for j in b.component_list:
            sf_j = sf_mf = iscale.get_scaling_factor(
                b.mole_frac_comp[j], default=1e3, warning=True)
            iscale.constraint_scaling_transform(
                b.component_flow_balances[j], sf_j*sf_flow)

        iscale.constraint_scaling_transform(b.sum_mole_frac, sf_mf)

        for p in b.phase_list:
            iscale.constraint_scaling_transform(
                b.phase_fraction_constraint[p], sf_flow)

    else:
        iscale.constraint_scaling_transform(b.total_flow_balance, sf_flow)

        for j in b.component_list:
            sf_j = sf_mf = iscale.get_scaling_factor(
                b.mole_frac_comp[j], default=1e3, warning=True)
            iscale.constraint_scaling_transform(
                b.component_flow_balances[j], sf_j*sf_flow)

        for p in b.phase_list:
            iscale.constraint_scaling_transform(
                b.sum_mole_frac[p], sf_mf)
            iscale.constraint_scaling_transform(
                b.phase_fraction_constraint[p], sf_flow)


do_not_initialize = ["sum_mole_frac_out"]


class FTPx(object):
    set_metadata = set_metadata
    define_state = define_state
    state_initialization = state_initialization
    do_not_initialize = do_not_initialize
    define_default_scaling_factors = define_default_scaling_factors
    calculate_scaling_factors = calculate_scaling_factors<|MERGE_RESOLUTION|>--- conflicted
+++ resolved
@@ -25,11 +25,10 @@
     get_bounds_from_config, get_method, GenericPropertyPackageError
 from idaes.core.util.exceptions import ConfigurationError
 import idaes.logger as idaeslog
-<<<<<<< HEAD
-from .electrolyte_states import define_electrolyte_state
-=======
+from .electrolyte_states import \
+    define_electrolyte_state, calculate_electrolyte_scaling
 import idaes.core.util.scaling as iscale
->>>>>>> 1e05ed1f
+
 
 # Set up logger
 _log = idaeslog.getLogger(__name__)
@@ -482,7 +481,7 @@
 
         for j in b.component_list:
             sf_j = sf_mf = iscale.get_scaling_factor(
-                b.mole_frac_phase_comp[j], default=1e3, warning=True)
+                b.mole_frac_comp[j], default=1e3, warning=True)
             iscale.constraint_scaling_transform(
                 b.component_flow_balances[j], sf_j)
 
@@ -517,6 +516,9 @@
                 b.sum_mole_frac[p], sf_mf)
             iscale.constraint_scaling_transform(
                 b.phase_fraction_constraint[p], sf_flow)
+
+    if b.params._electrolyte:
+        calculate_electrolyte_scaling(b)
 
 
 do_not_initialize = ["sum_mole_frac_out"]
